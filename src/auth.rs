--- conflicted
+++ resolved
@@ -4,7 +4,7 @@
 use crate::relay::RelayNode;
 use crate::resource::{OrbitId, ResourceId};
 use crate::routes::Metadata;
-use crate::zcap::{CapNode, Delegation, Invocation, Revocation, Verifiable};
+use crate::zcap::{CapNode, Delegation, Invocation, Verifiable};
 use anyhow::Result;
 use ipfs::{Multiaddr, PeerId};
 use libp2p::identity::ed25519::Keypair as Ed25519Keypair;
@@ -153,23 +153,20 @@
     }
 }
 
-<<<<<<< HEAD
-=======
 pub enum InvokeAuthWrapper {
-    Create(OrbitId),
     KV(Box<KVAction>),
+    Revocation,
 }
 
 impl InvokeAuthWrapper {
     pub fn prometheus_label(&self) -> &str {
         match self {
-            InvokeAuthWrapper::Create(_) => "orbit_create",
+            InvokeAuthWrapper::Revocation => "revoke_delegation",
             InvokeAuthWrapper::KV(kv) => kv.prometheus_label(),
         }
     }
 }
 
->>>>>>> 91ea6077
 pub enum KVAction {
     Delete {
         orbit: Orbit,
@@ -196,11 +193,6 @@
     },
 }
 
-<<<<<<< HEAD
-pub enum InvokeAuthWrapper {
-    KV(KVAction),
-    Revocation,
-=======
 impl KVAction {
     pub fn prometheus_label(&self) -> &str {
         match self {
@@ -211,7 +203,6 @@
             KVAction::Put { .. } => "kv_put",
         }
     }
->>>>>>> 91ea6077
 }
 
 #[async_trait]
@@ -219,59 +210,6 @@
     type Error = anyhow::Error;
 
     async fn from_request(req: &'l Request<'_>) -> Outcome<Self, Self::Error> {
-<<<<<<< HEAD
-        let (config, relay) = match get_state(req) {
-            Ok(s) => s,
-            Err(e) => return internal_server_error(e),
-        };
-
-        let token = match Invocation::from_request(req).await {
-            Outcome::Success(t) => t,
-            Outcome::Failure((s, e)) => return Outcome::Failure((s, e.into())),
-            Outcome::Forward(_) => return unauthorized(anyhow!("missing invocation token")),
-        };
-
-        let target = token.resource();
-
-        match target.fragment() {
-            None => unauthorized(anyhow!("target resource is missing action")),
-            _ => {
-                let orbit = match load_orbit(target.orbit().get_cid(), &config, relay).await {
-                    Ok(Some(o)) => o,
-                    Ok(None) => return not_found(anyhow!("No Orbit found")),
-                    Err(e) => return internal_server_error(e),
-                };
-                match target.service() {
-                    None => bad_request(anyhow!("missing service in invocation target")),
-                    Some("kv") => {
-                        let tid = token.id().to_vec();
-                        let auth_ref = match orbit.capabilities.invoke([token.clone()]).await {
-                            Ok(c) => AuthRef::new(c, tid),
-                            Err(e) => return unauthorized(e),
-                        };
-
-                        let key = match target.path() {
-                            Some(path) => path.strip_prefix('/').unwrap_or(path).to_string(),
-                            None => {
-                                return bad_request(anyhow!("missing path in invocation target"))
-                            }
-                        };
-                        match target.fragment() {
-                            None => bad_request(anyhow!("missing action in invocation target")),
-                            Some("del") => Outcome::Success(Self::KV(KVAction::Delete {
-                                orbit,
-                                key,
-                                auth_ref,
-                            })),
-                            Some("get") => Outcome::Success(Self::KV(KVAction::Get { orbit, key })),
-                            Some("list") => Outcome::Success(Self::KV(KVAction::List { orbit })),
-                            Some("metadata") => {
-                                Outcome::Success(Self::KV(KVAction::Metadata { orbit, key }))
-                            }
-                            Some("put") => match Metadata::from_request(req).await {
-                                Outcome::Success(metadata) => {
-                                    Outcome::Success(Self::KV(KVAction::Put {
-=======
         let req_span = req
             .local_cache(|| Option::<crate::tracing::TracingSpan>::None)
             .as_ref()
@@ -288,9 +226,9 @@
                 Err(e) => return internal_server_error(e),
             };
 
-            let token = match AuthTokens::from_request(req).await {
+            let token = match Invocation::from_request(req).await {
                 Outcome::Success(t) => t,
-                Outcome::Failure(e) => return Outcome::Failure(e),
+                Outcome::Failure((s, e)) => return Outcome::Failure((s, e.into())),
                 Outcome::Forward(_) => return unauthorized(anyhow!("missing invocation token")),
             };
 
@@ -298,71 +236,21 @@
 
             let res = match target.fragment() {
                 None => unauthorized(anyhow!("target resource is missing action")),
-                // TODO: Refactor '#peer` invocations to be delegations to the peer id.
-                Some("peer") => {
-                    match (target.path(), target.service()) {
-                        (None, None) => (),
-                        _ => return bad_request(anyhow!("token action not matching endpoint")),
-                    }
-
-                    let keys = match req
-                        .rocket()
-                        .state::<RwLock<HashMap<PeerId, Ed25519Keypair>>>()
-                    {
-                        Some(k) => k,
-                        _ => {
-                            return internal_server_error(anyhow!(
-                                "could not retrieve open key set"
-                            ))
-                        }
-                    };
-
-                    let orbit_id = target.orbit().clone();
-
-                    let md = match Manifest::resolve_dyn(&orbit_id, None).await {
-                        Ok(Some(md)) => md,
-                        Ok(None) => return not_found(anyhow!("Orbit Manifest Doesnt Exist")),
-                        Err(e) => return internal_server_error(e),
-                    };
-
-                    match md.authorize(&token).await {
-                        Ok(()) => (),
-                        Err(e) => return unauthorized(e),
-                    };
-
-                    // Do we even use this any more? It's just stored in the access_log on disk, which I think is unused?
-                    // Also the orbits I have on disk have empty access logs, so it seems we don't receive this header anyway (from the sdk).
-                    let auth_data = req
-                        .headers()
-                        .get_one("Authorization")
-                        .unwrap_or("")
-                        .as_bytes();
-
-                    let orbit = match create_orbit(&orbit_id, &config, auth_data, relay, keys).await
-                    {
-                        Ok(Some(orbit)) => orbit,
-                        Ok(None) => return conflict(anyhow!("Orbit already exists")),
-                        Err(e) => return internal_server_error(e),
-                    };
-
-                    match orbit.invoke(&token).await {
-                        Ok(_) => Outcome::Success(Self::Create(orbit_id)),
-                        Err(e) => unauthorized(e),
-                    }
-                }
                 _ => {
                     let orbit = match load_orbit(target.orbit().get_cid(), &config, relay).await {
                         Ok(Some(o)) => o,
                         Ok(None) => return not_found(anyhow!("No Orbit found")),
                         Err(e) => return internal_server_error(e),
                     };
-                    let auth_ref = match orbit.invoke(&token).await {
-                        Ok(auth_ref) => auth_ref,
-                        Err(e) => return unauthorized(e),
-                    };
                     match target.service() {
                         None => bad_request(anyhow!("missing service in invocation target")),
                         Some("kv") => {
+                            let tid = token.id().to_vec();
+                            let auth_ref = match orbit.capabilities.invoke([token.clone()]).await {
+                                Ok(c) => AuthRef::new(c, tid),
+                                Err(e) => return unauthorized(e),
+                            };
+
                             let key = match target.path() {
                                 Some(path) => path.strip_prefix('/').unwrap_or(path).to_string(),
                                 None => {
@@ -375,11 +263,10 @@
                                 None => bad_request(anyhow!("missing action in invocation target")),
                                 Some("del") => {
                                     Outcome::Success(Self::KV(Box::new(KVAction::Delete {
->>>>>>> 91ea6077
                                         orbit,
                                         key,
                                         auth_ref,
-                                    }))
+                                    })))
                                 }
                                 Some("get") => {
                                     Outcome::Success(Self::KV(Box::new(KVAction::Get {

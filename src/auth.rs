--- conflicted
+++ resolved
@@ -238,7 +238,7 @@
                         ))
                     }
                 };
-                let (controllers, auth_data, auth_type) = match &token {
+                let (controllers, auth_type) = match &token {
                     AuthTokens::Tezos(token_tz) => {
                         match method {
                             "tz" => {}
@@ -260,19 +260,7 @@
                             fragment: Some("TezosMethod2021".to_string()),
                             ..Default::default()
                         };
-                        (
-                            vec![vm],
-                            match token_tz.serialize() {
-                                Ok(t) => t.into(),
-                                Err(_) => {
-                                    return Outcome::Failure((
-                                        Status::Unauthorized,
-                                        anyhow!("Invalid Tz Signed String Params"),
-                                    ))
-                                }
-                            },
-                            AuthTypes::Tezos,
-                        )
+                        (vec![vm], AuthTypes::Tezos)
                     }
                     AuthTokens::ZCAP(ZCAPTokens { invocation, .. }) => {
                         let vm = match invocation.proof.as_ref().and_then(|p| {
@@ -286,21 +274,6 @@
                                 ))
                             }
                         };
-<<<<<<< HEAD
-                        (
-                            vec![vm],
-                            match serde_json::to_vec(&invocation) {
-                                Ok(t) => t,
-                                Err(_) => {
-                                    return Outcome::Failure((
-                                        Status::Unauthorized,
-                                        anyhow!("Invalid ZCAP Invocation Params"),
-                                    ))
-                                }
-                            },
-                            AuthTypes::ZCAP,
-                        )
-=======
                         match (method, params.get("did"), params.get("vm")) {
                             ("did", Some(&did), Some(&vm_id)) => {
                                 let d = DIDURL {
@@ -322,8 +295,7 @@
                                 ))
                             }
                         }
-                        vec![vm]
->>>>>>> 9550543e
+                        (vec![vm], AuthTypes::ZCAP)
                     }
                     _ => {
                         return Outcome::Failure((

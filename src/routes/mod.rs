use anyhow::Result;
use libp2p::identity::{Keypair, PeerId};
use rocket::{data::ToByteUnit, http::Status, State};
use std::{collections::HashMap, sync::RwLock};
use tokio_util::compat::TokioAsyncReadCompatExt;
use tracing::{info_span, Instrument};

use crate::{
    auth_guards::{DataIn, DataOut, InvOut, ObjectHeaders},
    authorization::AuthHeaderGetter,
    tracing::TracingSpan,
<<<<<<< HEAD
    BlockStage, BlockStores, Kepler,
};
use kepler_core::{
    storage::{ImmutableReadStore, ImmutableStaging},
    types::Resource,
    util::{DelegationInfo, InvocationInfo},
    TxError,
};
=======
    BlockStores, Config,
};
use tokio_util::compat::{FuturesAsyncReadCompatExt, TokioAsyncReadCompatExt};

pub mod util;
use util::LimitedReader;

pub struct Metadata(pub BTreeMap<String, String>);

#[async_trait]
impl<'r> FromRequest<'r> for Metadata {
    type Error = anyhow::Error;
    async fn from_request(request: &'r Request<'_>) -> Outcome<Self, Self::Error> {
        let md: BTreeMap<String, String> = request
            .headers()
            .iter()
            .map(|h| (h.name.into_string(), h.value.to_string()))
            .collect();
        Outcome::Success(Metadata(md))
    }
}

impl<'r> Responder<'r, 'static> for Metadata {
    fn respond_to(self, _: &'r Request<'_>) -> rocket::response::Result<'static> {
        let mut r = Response::build();
        for (k, v) in self.0 {
            if k != "content-length" {
                r.header(Header::new(k, v));
            }
        }
        Ok(r.finalize())
    }
}

pub struct KVResponse<R>(R, pub Metadata);

impl<R> KVResponse<R> {
    pub fn new(md: Metadata, reader: R) -> Self {
        Self(reader, md)
    }
}

impl<'r, R> Responder<'r, 'static> for KVResponse<R>
where
    R: 'static + AsyncRead + Send,
{
    fn respond_to(self, r: &'r Request<'_>) -> rocket::response::Result<'static> {
        Ok(Response::build_from(self.1.respond_to(r)?)
            // must ensure that Metadata::respond_to does not set the body of the response
            .streamed_body(self.0.compat())
            .finalize())
    }
}
>>>>>>> 694ed55f

#[allow(clippy::let_unit_value)]
pub mod util_routes {
    #[options("/<_s..>")]
    pub async fn cors(_s: std::path::PathBuf) {}

    #[get("/healthz")]
    pub fn healthcheck() {}
}

#[get("/peer/generate")]
pub fn open_host_key(
    s: &State<RwLock<HashMap<PeerId, Keypair>>>,
) -> Result<String, (Status, &'static str)> {
    let keypair = Keypair::generate_ed25519();
    let id = keypair.public().to_peer_id();
    s.write()
        .map_err(|_| (Status::InternalServerError, "cant read keys"))?
        .insert(id, keypair);
    Ok(id.to_base58())
}

#[post("/delegate")]
pub async fn delegate(
    d: AuthHeaderGetter<DelegationInfo>,
    req_span: TracingSpan,
    kepler: &State<Kepler>,
) -> Result<String, (Status, String)> {
    let action_label = "delegation";
    let span = info_span!(parent: &req_span.0, "delegate", action = %action_label);
    // Instrumenting async block to handle yielding properly
    async move {
        let timer = crate::prometheus::AUTHORIZED_INVOKE_HISTOGRAM
            .with_label_values(&["delegate"])
            .start_timer();
        let res = kepler
            .delegate(d.0)
            .await
            .map_err(|e| {
                (
                    match e {
                        TxError::OrbitNotFound => Status::NotFound,
                        _ => Status::Unauthorized,
                    },
                    e.to_string(),
                )
            })
            .and_then(|c| {
                c.into_iter()
                    .next()
                    .and_then(|(_, c)| c.committed_events.into_iter().next())
                    .ok_or_else(|| (Status::Unauthorized, "Delegation not committed".to_string()))
            })
            .map(|h| h.to_cid(0x55).to_string());
        timer.observe_duration();
        res
    }
    .instrument(span)
    .await
}

#[post("/invoke", data = "<data>")]
pub async fn invoke(
    i: AuthHeaderGetter<InvocationInfo>,
    req_span: TracingSpan,
<<<<<<< HEAD
    headers: ObjectHeaders,
    data: DataIn<'_>,
    staging: &State<BlockStage>,
    kepler: &State<Kepler>,
) -> Result<DataOut<<BlockStores as ImmutableReadStore>::Readable>, (Status, String)> {
    let action_label = "invocation";
=======
    data: Data<'_>,
    config: &State<Config>,
) -> Result<InvocationResponse<Content<<BlockStores as ImmutableStore>::Readable>>, (Status, String)>
{
    let action_label = i.prometheus_label().to_string();
>>>>>>> 694ed55f
    let span = info_span!(parent: &req_span.0, "invoke", action = %action_label);
    // Instrumenting async block to handle yielding properly
    async move {
        let timer = crate::prometheus::AUTHORIZED_INVOKE_HISTOGRAM
            .with_label_values(&["invoke"])
            .start_timer();

<<<<<<< HEAD
        let mut put_iter =
            i.0 .0
                .capabilities
                .iter()
                .filter_map(|c| match (&c.resource, c.action.as_str()) {
                    (Resource::Kepler(r), "put") if r.service() == Some("kv") => {
                        r.path().map(|p| (r.orbit(), p))
                    }
                    _ => None,
                });

        let inputs = match (data, put_iter.next(), put_iter.next()) {
            (DataIn::None | DataIn::One(_), None, _) => HashMap::new(),
            (DataIn::One(d), Some((orbit, path)), None) => {
                let mut stage = staging
                    .stage(orbit)
                    .await
                    .map_err(|e| (Status::InternalServerError, e.to_string()))?;
                futures::io::copy(d.open(1u32.gibibytes()).compat(), &mut stage)
                    .await
                    .map_err(|e| (Status::InternalServerError, e.to_string()))?;
                let mut inputs = HashMap::new();
                inputs.insert((orbit.clone(), path.to_string()), (headers.0, stage));
                inputs
            }
            (DataIn::Many(_), Some(_), Some(_)) => {
                return Err((
                    Status::BadRequest,
                    "Multipart not yet supported".to_string(),
                ));
            }
            _ => {
                return Err((Status::BadRequest, "Invalid inputs".to_string()));
            }
=======
        let res = match i {
            InvokeAuthWrapper::Revocation => Ok(InvocationResponse::Revoked),
            InvokeAuthWrapper::KV(action) => handle_kv_action(*action, data, config).await,
            InvokeAuthWrapper::CapabilityQuery(action) => handle_cap_action(*action, data).await,
>>>>>>> 694ed55f
        };
        let res = kepler
            .invoke::<BlockStage>(i.0, inputs)
            .await
            .map(
                |(_, mut outcomes)| match (outcomes.pop(), outcomes.pop(), outcomes.drain(..)) {
                    (None, None, _) => DataOut::None,
                    (Some(o), None, _) => DataOut::One(InvOut(o)),
                    (Some(o), Some(next), rest) => {
                        let mut v = vec![InvOut(o), InvOut(next)];
                        v.extend(rest.map(InvOut));
                        DataOut::Many(v)
                    }
                    _ => unreachable!(),
                },
            )
            .map_err(|e| (Status::Unauthorized, e.to_string()));

        timer.observe_duration();
        res
    }
    .instrument(span)
    .await
<<<<<<< HEAD
=======
}

pub async fn handle_kv_action<B>(
    action: KVAction<B>,
    data: Data<'_>,
    config: &Config,
) -> Result<InvocationResponse<Content<B::Readable>>, (Status, String)>
where
    B: 'static + ImmutableStore,
{
    match action {
        KVAction::Delete {
            orbit,
            key,
            auth_ref,
        } => {
            let add: Vec<(&[u8], Cid)> = vec![];
            orbit
                .service
                .index(add, vec![(key, None, auth_ref)])
                .await
                .map_err(|e| {
                    (
                        Status::InternalServerError,
                        format!("Failed to delete content: {e}"),
                    )
                })?;
            Ok(InvocationResponse::EmptySuccess)
        }
        KVAction::Get { orbit, key } => match orbit.service.read(key).await {
            Ok(Some(ReadResponse(md, r))) => Ok(InvocationResponse::KVResponse(KVResponse::new(
                Metadata(md),
                r,
            ))),
            Err(e) => Err((Status::InternalServerError, e.to_string())),
            Ok(None) => Ok(InvocationResponse::NotFound),
        },
        KVAction::List { orbit, prefix } => {
            Ok(InvocationResponse::List(
                orbit
                    .service
                    .list()
                    .await
                    .filter_map(|r| {
                        // filter out non-utf8 keys and those not matching the prefix
                        r.map(|v| {
                            std::str::from_utf8(v.as_ref())
                                .ok()
                                .map(|s| s.to_string())
                                .filter(|key| key.starts_with(&prefix))
                        })
                        .transpose()
                    })
                    .collect::<Result<Vec<String>>>()
                    .map_err(|e| (Status::InternalServerError, e.to_string()))?,
            ))
        }
        KVAction::Metadata { orbit, key } => match orbit.service.get(key).await {
            Ok(Some(content)) => Ok(InvocationResponse::Metadata(Metadata(content.metadata))),
            Err(e) => Err((Status::InternalServerError, e.to_string())),
            Ok(None) => Ok(InvocationResponse::NotFound),
        },
        KVAction::Put {
            orbit,
            key,
            metadata,
            auth_ref,
        } => {
            let rm: [([u8; 0], _, _); 0] = [];

            let data = data.open(1u8.gigabytes()).compat();

            let reader = if let Some(limit) = config.storage.limit {
                let current_size = orbit
                    .service
                    .store
                    .blocks()
                    .total_size()
                    .await
                    .map_err(|e| (Status::InternalServerError, e.to_string()))?;

                // get the remaining allocated space for the given orbit storage
                match limit.as_u64().checked_sub(current_size) {
                    // the current size is already equal or greater than the limit
                    None | Some(0) => {
                        return Err((
                            Status::PayloadTooLarge,
                            "The data storage limit has been reached".into(),
                        ))
                    }
                    Some(remaining) => {
                        futures::future::Either::Right(LimitedReader::new(data, remaining))
                    }
                }
            } else {
                // no limit on storage, just use the data as is
                futures::future::Either::Left(data)
            };

            orbit
                .service
                .write(
                    [(
                        ObjectBuilder::new(key.as_bytes().to_vec(), metadata.0, auth_ref),
                        reader,
                    )],
                    rm,
                )
                .await
                .map_err(|e| (Status::InternalServerError, e.to_string()))?;
            Ok(InvocationResponse::EmptySuccess)
        }
    }
}

pub async fn handle_cap_action<B>(
    action: CapAction<B>,
    _data: Data<'_>,
) -> Result<InvocationResponse<Content<B::Readable>>, (Status, String)>
where
    B: 'static + ImmutableStore,
{
    match action {
        CapAction::Query {
            orbit,
            query,
            invoker,
        } => orbit
            .capabilities
            .store
            .query(query, &invoker)
            .await
            .map(InvocationResponse::CapabilityQuery)
            .map_err(|e| (Status::InternalServerError, e.to_string())),
    }
}

pub enum InvocationResponse<R> {
    NotFound,
    EmptySuccess,
    KVResponse(KVResponse<R>),
    List(Vec<String>),
    Metadata(Metadata),
    CapabilityQuery(HashMap<Cid, Delegation>),
    Revoked,
}

#[derive(Serialize, Deserialize)]
pub struct CapJsonRep {
    pub capabilities: Vec<Capability>,
    pub delegator: String,
    pub delegate: String,
    pub parents: Vec<Cid>,
    raw: String,
}

impl CapJsonRep {
    pub fn from_delegation(d: Delegation) -> Result<Self, EncodingError> {
        Ok(Self {
            capabilities: d.capabilities,
            delegator: d.delegator,
            delegate: d.delegate,
            parents: d.parents,
            raw: d.delegation.encode()?,
        })
    }
}

impl<'r, R> Responder<'r, 'static> for InvocationResponse<R>
where
    R: 'static + AsyncRead + Send,
{
    fn respond_to(self, request: &'r Request<'_>) -> rocket::response::Result<'static> {
        match self {
            InvocationResponse::NotFound => Option::<()>::None.respond_to(request),
            InvocationResponse::EmptySuccess => ().respond_to(request),
            InvocationResponse::KVResponse(response) => response.respond_to(request),
            InvocationResponse::List(keys) => Json(keys).respond_to(request),
            InvocationResponse::Metadata(metadata) => metadata.respond_to(request),
            InvocationResponse::Revoked => ().respond_to(request),
            InvocationResponse::CapabilityQuery(caps) => Json(
                caps.into_iter()
                    .map(|(cid, del)| Ok((cid.to_string(), CapJsonRep::from_delegation(del)?)))
                    .collect::<Result<HashMap<String, CapJsonRep>>>()
                    .map_err(|_| Status::InternalServerError)?,
            )
            .respond_to(request),
        }
    }
>>>>>>> 694ed55f
}<|MERGE_RESOLUTION|>--- conflicted
+++ resolved
@@ -8,8 +8,8 @@
 use crate::{
     auth_guards::{DataIn, DataOut, InvOut, ObjectHeaders},
     authorization::AuthHeaderGetter,
+    config::Config,
     tracing::TracingSpan,
-<<<<<<< HEAD
     BlockStage, BlockStores, Kepler,
 };
 use kepler_core::{
@@ -18,61 +18,9 @@
     util::{DelegationInfo, InvocationInfo},
     TxError,
 };
-=======
-    BlockStores, Config,
-};
-use tokio_util::compat::{FuturesAsyncReadCompatExt, TokioAsyncReadCompatExt};
 
 pub mod util;
 use util::LimitedReader;
-
-pub struct Metadata(pub BTreeMap<String, String>);
-
-#[async_trait]
-impl<'r> FromRequest<'r> for Metadata {
-    type Error = anyhow::Error;
-    async fn from_request(request: &'r Request<'_>) -> Outcome<Self, Self::Error> {
-        let md: BTreeMap<String, String> = request
-            .headers()
-            .iter()
-            .map(|h| (h.name.into_string(), h.value.to_string()))
-            .collect();
-        Outcome::Success(Metadata(md))
-    }
-}
-
-impl<'r> Responder<'r, 'static> for Metadata {
-    fn respond_to(self, _: &'r Request<'_>) -> rocket::response::Result<'static> {
-        let mut r = Response::build();
-        for (k, v) in self.0 {
-            if k != "content-length" {
-                r.header(Header::new(k, v));
-            }
-        }
-        Ok(r.finalize())
-    }
-}
-
-pub struct KVResponse<R>(R, pub Metadata);
-
-impl<R> KVResponse<R> {
-    pub fn new(md: Metadata, reader: R) -> Self {
-        Self(reader, md)
-    }
-}
-
-impl<'r, R> Responder<'r, 'static> for KVResponse<R>
-where
-    R: 'static + AsyncRead + Send,
-{
-    fn respond_to(self, r: &'r Request<'_>) -> rocket::response::Result<'static> {
-        Ok(Response::build_from(self.1.respond_to(r)?)
-            // must ensure that Metadata::respond_to does not set the body of the response
-            .streamed_body(self.0.compat())
-            .finalize())
-    }
-}
->>>>>>> 694ed55f
 
 #[allow(clippy::let_unit_value)]
 pub mod util_routes {
@@ -138,20 +86,13 @@
 pub async fn invoke(
     i: AuthHeaderGetter<InvocationInfo>,
     req_span: TracingSpan,
-<<<<<<< HEAD
     headers: ObjectHeaders,
     data: DataIn<'_>,
     staging: &State<BlockStage>,
     kepler: &State<Kepler>,
+    config: &State<Config>,
 ) -> Result<DataOut<<BlockStores as ImmutableReadStore>::Readable>, (Status, String)> {
     let action_label = "invocation";
-=======
-    data: Data<'_>,
-    config: &State<Config>,
-) -> Result<InvocationResponse<Content<<BlockStores as ImmutableStore>::Readable>>, (Status, String)>
-{
-    let action_label = i.prometheus_label().to_string();
->>>>>>> 694ed55f
     let span = info_span!(parent: &req_span.0, "invoke", action = %action_label);
     // Instrumenting async block to handle yielding properly
     async move {
@@ -159,7 +100,6 @@
             .with_label_values(&["invoke"])
             .start_timer();
 
-<<<<<<< HEAD
         let mut put_iter =
             i.0 .0
                 .capabilities
@@ -178,9 +118,36 @@
                     .stage(orbit)
                     .await
                     .map_err(|e| (Status::InternalServerError, e.to_string()))?;
-                futures::io::copy(d.open(1u32.gibibytes()).compat(), &mut stage)
-                    .await
-                    .map_err(|e| (Status::InternalServerError, e.to_string()))?;
+                let open_data = d.open(1u8.gigabytes()).compat();
+
+                if let Some(limit) = config.storage.limit {
+                    let current_size = kepler
+                        .store_size(orbit)
+                        .await
+                        .map_err(|e| (Status::InternalServerError, e.to_string()))?
+                        .ok_or_else(|| (Status::NotFound, "orbit not found".to_string()))?;
+                    // get the remaining allocated space for the given orbit storage
+                    match limit.as_u64().checked_sub(current_size) {
+                        // the current size is already equal or greater than the limit
+                        None | Some(0) => {
+                            return Err((
+                                Status::PayloadTooLarge,
+                                "The data storage limit has been reached".into(),
+                            ))
+                        }
+                        Some(remaining) => {
+                            futures::io::copy(LimitedReader::new(open_data, remaining), &mut stage)
+                                .await
+                                .map_err(|e| (Status::InternalServerError, e.to_string()))?;
+                        }
+                    }
+                } else {
+                    // no limit on storage, just use the data as is
+                    futures::io::copy(open_data, &mut stage)
+                        .await
+                        .map_err(|e| (Status::InternalServerError, e.to_string()))?;
+                };
+
                 let mut inputs = HashMap::new();
                 inputs.insert((orbit.clone(), path.to_string()), (headers.0, stage));
                 inputs
@@ -194,12 +161,6 @@
             _ => {
                 return Err((Status::BadRequest, "Invalid inputs".to_string()));
             }
-=======
-        let res = match i {
-            InvokeAuthWrapper::Revocation => Ok(InvocationResponse::Revoked),
-            InvokeAuthWrapper::KV(action) => handle_kv_action(*action, data, config).await,
-            InvokeAuthWrapper::CapabilityQuery(action) => handle_cap_action(*action, data).await,
->>>>>>> 694ed55f
         };
         let res = kepler
             .invoke::<BlockStage>(i.0, inputs)
@@ -223,196 +184,4 @@
     }
     .instrument(span)
     .await
-<<<<<<< HEAD
-=======
-}
-
-pub async fn handle_kv_action<B>(
-    action: KVAction<B>,
-    data: Data<'_>,
-    config: &Config,
-) -> Result<InvocationResponse<Content<B::Readable>>, (Status, String)>
-where
-    B: 'static + ImmutableStore,
-{
-    match action {
-        KVAction::Delete {
-            orbit,
-            key,
-            auth_ref,
-        } => {
-            let add: Vec<(&[u8], Cid)> = vec![];
-            orbit
-                .service
-                .index(add, vec![(key, None, auth_ref)])
-                .await
-                .map_err(|e| {
-                    (
-                        Status::InternalServerError,
-                        format!("Failed to delete content: {e}"),
-                    )
-                })?;
-            Ok(InvocationResponse::EmptySuccess)
-        }
-        KVAction::Get { orbit, key } => match orbit.service.read(key).await {
-            Ok(Some(ReadResponse(md, r))) => Ok(InvocationResponse::KVResponse(KVResponse::new(
-                Metadata(md),
-                r,
-            ))),
-            Err(e) => Err((Status::InternalServerError, e.to_string())),
-            Ok(None) => Ok(InvocationResponse::NotFound),
-        },
-        KVAction::List { orbit, prefix } => {
-            Ok(InvocationResponse::List(
-                orbit
-                    .service
-                    .list()
-                    .await
-                    .filter_map(|r| {
-                        // filter out non-utf8 keys and those not matching the prefix
-                        r.map(|v| {
-                            std::str::from_utf8(v.as_ref())
-                                .ok()
-                                .map(|s| s.to_string())
-                                .filter(|key| key.starts_with(&prefix))
-                        })
-                        .transpose()
-                    })
-                    .collect::<Result<Vec<String>>>()
-                    .map_err(|e| (Status::InternalServerError, e.to_string()))?,
-            ))
-        }
-        KVAction::Metadata { orbit, key } => match orbit.service.get(key).await {
-            Ok(Some(content)) => Ok(InvocationResponse::Metadata(Metadata(content.metadata))),
-            Err(e) => Err((Status::InternalServerError, e.to_string())),
-            Ok(None) => Ok(InvocationResponse::NotFound),
-        },
-        KVAction::Put {
-            orbit,
-            key,
-            metadata,
-            auth_ref,
-        } => {
-            let rm: [([u8; 0], _, _); 0] = [];
-
-            let data = data.open(1u8.gigabytes()).compat();
-
-            let reader = if let Some(limit) = config.storage.limit {
-                let current_size = orbit
-                    .service
-                    .store
-                    .blocks()
-                    .total_size()
-                    .await
-                    .map_err(|e| (Status::InternalServerError, e.to_string()))?;
-
-                // get the remaining allocated space for the given orbit storage
-                match limit.as_u64().checked_sub(current_size) {
-                    // the current size is already equal or greater than the limit
-                    None | Some(0) => {
-                        return Err((
-                            Status::PayloadTooLarge,
-                            "The data storage limit has been reached".into(),
-                        ))
-                    }
-                    Some(remaining) => {
-                        futures::future::Either::Right(LimitedReader::new(data, remaining))
-                    }
-                }
-            } else {
-                // no limit on storage, just use the data as is
-                futures::future::Either::Left(data)
-            };
-
-            orbit
-                .service
-                .write(
-                    [(
-                        ObjectBuilder::new(key.as_bytes().to_vec(), metadata.0, auth_ref),
-                        reader,
-                    )],
-                    rm,
-                )
-                .await
-                .map_err(|e| (Status::InternalServerError, e.to_string()))?;
-            Ok(InvocationResponse::EmptySuccess)
-        }
-    }
-}
-
-pub async fn handle_cap_action<B>(
-    action: CapAction<B>,
-    _data: Data<'_>,
-) -> Result<InvocationResponse<Content<B::Readable>>, (Status, String)>
-where
-    B: 'static + ImmutableStore,
-{
-    match action {
-        CapAction::Query {
-            orbit,
-            query,
-            invoker,
-        } => orbit
-            .capabilities
-            .store
-            .query(query, &invoker)
-            .await
-            .map(InvocationResponse::CapabilityQuery)
-            .map_err(|e| (Status::InternalServerError, e.to_string())),
-    }
-}
-
-pub enum InvocationResponse<R> {
-    NotFound,
-    EmptySuccess,
-    KVResponse(KVResponse<R>),
-    List(Vec<String>),
-    Metadata(Metadata),
-    CapabilityQuery(HashMap<Cid, Delegation>),
-    Revoked,
-}
-
-#[derive(Serialize, Deserialize)]
-pub struct CapJsonRep {
-    pub capabilities: Vec<Capability>,
-    pub delegator: String,
-    pub delegate: String,
-    pub parents: Vec<Cid>,
-    raw: String,
-}
-
-impl CapJsonRep {
-    pub fn from_delegation(d: Delegation) -> Result<Self, EncodingError> {
-        Ok(Self {
-            capabilities: d.capabilities,
-            delegator: d.delegator,
-            delegate: d.delegate,
-            parents: d.parents,
-            raw: d.delegation.encode()?,
-        })
-    }
-}
-
-impl<'r, R> Responder<'r, 'static> for InvocationResponse<R>
-where
-    R: 'static + AsyncRead + Send,
-{
-    fn respond_to(self, request: &'r Request<'_>) -> rocket::response::Result<'static> {
-        match self {
-            InvocationResponse::NotFound => Option::<()>::None.respond_to(request),
-            InvocationResponse::EmptySuccess => ().respond_to(request),
-            InvocationResponse::KVResponse(response) => response.respond_to(request),
-            InvocationResponse::List(keys) => Json(keys).respond_to(request),
-            InvocationResponse::Metadata(metadata) => metadata.respond_to(request),
-            InvocationResponse::Revoked => ().respond_to(request),
-            InvocationResponse::CapabilityQuery(caps) => Json(
-                caps.into_iter()
-                    .map(|(cid, del)| Ok((cid.to_string(), CapJsonRep::from_delegation(del)?)))
-                    .collect::<Result<HashMap<String, CapJsonRep>>>()
-                    .map_err(|_| Status::InternalServerError)?,
-            )
-            .respond_to(request),
-        }
-    }
->>>>>>> 694ed55f
 }
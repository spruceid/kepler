use anyhow::Result;
use ipfs::{PeerId, Protocol};
use libipld::Cid;
use libp2p::identity::ed25519::Keypair as Ed25519Keypair;
use rocket::{
    data::{Data, ToByteUnit},
    http::{Header, Status},
    request::{FromRequest, Outcome, Request},
    response::{Responder, Response},
    serde::json::Json,
    State,
};
use std::{
    collections::{BTreeMap, HashMap},
    path::PathBuf,
    sync::RwLock,
};
use tracing::{info_span, Instrument};

use crate::{
    auth::{DelegateAuthWrapper, InvokeAuthWrapper, KVAction},
    kv::{ObjectBuilder, ObjectReader},
    relay::RelayNode,
<<<<<<< HEAD
=======
    resource::OrbitId,
    tracing::TracingSpan,
>>>>>>> 91ea6077
};

pub struct Metadata(pub BTreeMap<String, String>);

#[async_trait]
impl<'r> FromRequest<'r> for Metadata {
    type Error = anyhow::Error;
    async fn from_request(request: &'r Request<'_>) -> Outcome<Self, Self::Error> {
        let md: BTreeMap<String, String> = request
            .headers()
            .iter()
            .map(|h| (h.name.into_string(), h.value.to_string()))
            .collect();
        Outcome::Success(Metadata(md))
    }
}

impl<'r> Responder<'r, 'static> for Metadata {
    fn respond_to(self, _: &'r Request<'_>) -> rocket::response::Result<'static> {
        let mut r = Response::build();
        for (k, v) in self.0 {
            if k != "content-length" {
                r.header(Header::new(k, v));
            }
        }
        Ok(r.finalize())
    }
}

pub struct KVResponse(ObjectReader, pub Metadata);

impl KVResponse {
    pub fn new(md: Metadata, reader: ObjectReader) -> Self {
        Self(reader, md)
    }
}

impl<'r> Responder<'r, 'static> for KVResponse {
    fn respond_to(self, r: &'r Request<'_>) -> rocket::response::Result<'static> {
        Ok(Response::build_from(self.1.respond_to(r)?)
            // must ensure that Metadata::respond_to does not set the body of the response
            .streamed_body(self.0)
            .finalize())
    }
}

#[options("/<_s..>")]
pub async fn cors(_s: PathBuf) {}

#[get("/peer/relay")]
pub fn relay_addr(relay: &State<RelayNode>) -> String {
    relay
        .external()
        .with(Protocol::P2p(relay.id.into()))
        .to_string()
}

#[get("/peer/generate")]
pub fn open_host_key(
    s: &State<RwLock<HashMap<PeerId, Ed25519Keypair>>>,
) -> Result<String, (Status, &'static str)> {
    let keypair = Ed25519Keypair::generate();
    let id = ipfs::PublicKey::Ed25519(keypair.public()).to_peer_id();
    s.write()
        .map_err(|_| (Status::InternalServerError, "cant read keys"))?
        .insert(id, keypair);
    Ok(id.to_base58())
}

#[post("/delegate")]
pub fn delegate(d: DelegateAuthWrapper) -> DelegateAuthWrapper {
    d
}

impl<'r> Responder<'r, 'static> for DelegateAuthWrapper {
    fn respond_to(self, request: &'r Request<'_>) -> rocket::response::Result<'static> {
        match self {
            DelegateAuthWrapper::OrbitCreation(orbit_id) => {
                orbit_id.to_string().respond_to(request)
            }
            DelegateAuthWrapper::Delegation => ().respond_to(request),
        }
    }
}

#[post("/invoke", data = "<data>")]
pub async fn invoke(
    i: InvokeAuthWrapper,
<<<<<<< HEAD
    data: Data<'_>,
) -> Result<InvocationResponse, (Status, String)> {
    match i {
        InvokeAuthWrapper::Revocation => Ok(InvocationResponse::Revoked),
        InvokeAuthWrapper::KV(action) => handle_kv_action(action, data).await,
=======
    req_span: TracingSpan,
    data: Data<'_>,
) -> Result<InvocationResponse, (Status, String)> {
    let action_label = i.prometheus_label().to_string();
    let span = info_span!(parent: &req_span.0, "invoke", action = %action_label);
    // Instrumenting async block to handle yielding properly
    async move {
        use InvokeAuthWrapper::*;
        let timer = crate::prometheus::AUTHORIZED_INVOKE_HISTOGRAM
            .with_label_values(&[&action_label])
            .start_timer();

        let res = match i {
            Create(orbit_id) => Ok(InvocationResponse::OrbitId(orbit_id)),
            KV(action) => handle_kv_action(action, data).await,
        };

        timer.observe_duration();
        res
>>>>>>> 91ea6077
    }
    .instrument(span)
    .await
}

pub async fn handle_kv_action(
    action: KVAction,
    data: Data<'_>,
) -> Result<InvocationResponse, (Status, String)> {
    match action {
        KVAction::Delete {
            orbit,
            key,
            auth_ref,
        } => {
            let add: Vec<(&[u8], Cid)> = vec![];
            orbit
                .service
                .index(add, vec![(key, None, auth_ref)])
                .await
                .map_err(|e| {
                    (
                        Status::InternalServerError,
                        format!("Failed to delete content: {}", e),
                    )
                })?;
            Ok(InvocationResponse::Empty)
        }
        KVAction::Get { orbit, key } => match orbit.service.read(key).await {
            Ok(Some((md, r))) => Ok(InvocationResponse::KVResponse(KVResponse::new(
                Metadata(md),
                r,
            ))),
            _ => Ok(InvocationResponse::Empty),
        },
        KVAction::List { orbit, prefix } => {
            Ok(InvocationResponse::List(
                orbit
                    .service
                    .list()
                    .await
                    .filter_map(|r| {
                        // filter out non-utf8 keys and those not matching the prefix
                        r.map(|v| {
                            match std::str::from_utf8(v.as_ref()).ok().map(|s| s.to_string()) {
                                None => None,
                                Some(key) => {
                                    if key.starts_with(&prefix) {
                                        Some(key)
                                    } else {
                                        None
                                    }
                                }
                            }
                        })
                        .transpose()
                    })
                    .collect::<Result<Vec<String>>>()
                    .map_err(|e| (Status::InternalServerError, e.to_string()))?,
            ))
        }
        KVAction::Metadata { orbit, key } => match orbit.service.get(key).await {
            Ok(Some(content)) => Ok(InvocationResponse::Metadata(Metadata(content.metadata))),
            Err(e) => Err((Status::InternalServerError, e.to_string())),
            Ok(None) => Ok(InvocationResponse::Empty),
        },
        KVAction::Put {
            orbit,
            key,
            metadata,
            auth_ref,
        } => {
            let rm: [([u8; 0], _, _); 0] = [];

            orbit
                .service
                .write(
                    [(
                        ObjectBuilder::new(key.as_bytes().to_vec(), metadata.0, auth_ref),
                        data.open(1u8.gigabytes()),
                    )],
                    rm,
                )
                .await
                .map_err(|e| (Status::InternalServerError, e.to_string()))?;
            Ok(InvocationResponse::Empty)
        }
    }
}

pub enum InvocationResponse {
    Empty,
    KVResponse(KVResponse),
    List(Vec<String>),
    Metadata(Metadata),
    Revoked,
}

impl<'r> Responder<'r, 'static> for InvocationResponse {
    fn respond_to(self, request: &'r Request<'_>) -> rocket::response::Result<'static> {
        match self {
            InvocationResponse::Empty => ().respond_to(request),
            InvocationResponse::KVResponse(response) => response.respond_to(request),
            InvocationResponse::List(keys) => Json(keys).respond_to(request),
            InvocationResponse::Metadata(metadata) => metadata.respond_to(request),
            InvocationResponse::Revoked => ().respond_to(request),
        }
    }
}<|MERGE_RESOLUTION|>--- conflicted
+++ resolved
@@ -21,11 +21,7 @@
     auth::{DelegateAuthWrapper, InvokeAuthWrapper, KVAction},
     kv::{ObjectBuilder, ObjectReader},
     relay::RelayNode,
-<<<<<<< HEAD
-=======
-    resource::OrbitId,
     tracing::TracingSpan,
->>>>>>> 91ea6077
 };
 
 pub struct Metadata(pub BTreeMap<String, String>);
@@ -114,13 +110,6 @@
 #[post("/invoke", data = "<data>")]
 pub async fn invoke(
     i: InvokeAuthWrapper,
-<<<<<<< HEAD
-    data: Data<'_>,
-) -> Result<InvocationResponse, (Status, String)> {
-    match i {
-        InvokeAuthWrapper::Revocation => Ok(InvocationResponse::Revoked),
-        InvokeAuthWrapper::KV(action) => handle_kv_action(action, data).await,
-=======
     req_span: TracingSpan,
     data: Data<'_>,
 ) -> Result<InvocationResponse, (Status, String)> {
@@ -128,19 +117,17 @@
     let span = info_span!(parent: &req_span.0, "invoke", action = %action_label);
     // Instrumenting async block to handle yielding properly
     async move {
-        use InvokeAuthWrapper::*;
         let timer = crate::prometheus::AUTHORIZED_INVOKE_HISTOGRAM
             .with_label_values(&[&action_label])
             .start_timer();
 
         let res = match i {
-            Create(orbit_id) => Ok(InvocationResponse::OrbitId(orbit_id)),
-            KV(action) => handle_kv_action(action, data).await,
+            InvokeAuthWrapper::Revocation => Ok(InvocationResponse::Revoked),
+            InvokeAuthWrapper::KV(action) => handle_kv_action(*action, data).await,
         };
 
         timer.observe_duration();
         res
->>>>>>> 91ea6077
     }
     .instrument(span)
     .await

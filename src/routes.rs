use anyhow::{Error, Result};
use ipfs_embed::{Keypair, ToLibp2p};
use rocket::{
    data::{Data, ToByteUnit},
    form::Form,
    http::Status,
    serde::{json::Json, Serialize},
    State,
};
use std::path::PathBuf;
use libp2p::multiaddr::Protocol;

use crate::allow_list::OrbitAllowList;
use crate::auth::{
    CreateAuthWrapper, DelAuthWrapper, GetAuthWrapper, ListAuthWrapper, PutAuthWrapper,
};
use crate::cas::{CidWrap, ContentAddressedStorage};
use crate::codec::{PutContent, SupportedCodecs};
use crate::config;
<<<<<<< HEAD
use crate::orbit::{create_orbit, load_orbit, verify_oid, AuthTypes, Orbit};
use crate::relay::RelayNode;
=======
use crate::orbit::{create_orbit, load_orbit, verify_oid, Orbit, PID};
>>>>>>> 780a611b

// TODO need to check for every relevant endpoint that the orbit ID in the URL matches the one in the auth token
async fn uri_listing(orbit: Orbit) -> Result<Json<Vec<String>>, (Status, String)> {
    orbit
        .list()
        .await
        .map_err(|_| {
            (
                Status::InternalServerError,
                "Failed to list Orbit contents".to_string(),
            )
        })
        .and_then(|l| {
            l.into_iter()
                .map(|c| {
                    orbit.make_uri(&c).map_err(|_| {
                        (
                            Status::InternalServerError,
                            "Failed to serialize CID".to_string(),
                        )
                    })
                })
                .collect::<Result<Vec<String>, (Status, String)>>()
                .map(|v| Json(v))
        })
}

#[get("/<_orbit_id>")]
pub async fn list_content(
    _orbit_id: CidWrap,
    orbit: ListAuthWrapper,
) -> Result<Json<Vec<String>>, (Status, String)> {
    uri_listing(orbit.0).await
}

#[get("/<orbit_id>", rank = 2)]
pub async fn list_content_no_auth(
    orbit_id: CidWrap,
    config: &State<config::Config>,
<<<<<<< HEAD
    relay: &State<RelayNode>
) -> Result<Json<Vec<String>>, (Status, String)> {
    let orbit = match load_orbit(orbit_id.0, config.database.path.clone(), (relay.id, relay.internal())).await {
=======
    kp: &State<Keypair>,
) -> Result<Json<Vec<String>>, (Status, String)> {
    let orbit = match load_orbit(orbit_id.0, config.database.path.clone(), kp).await {
>>>>>>> 780a611b
        Ok(Some(o)) => o,
        Ok(None) => return Err((Status::NotFound, anyhow!("Orbit not found").to_string())),
        Err(e) => return Err((Status::InternalServerError, e.to_string())),
    };
    uri_listing(orbit).await
}

#[get("/<_orbit_id>/<hash>")]
pub async fn get_content(
    _orbit_id: CidWrap,
    hash: CidWrap,
    orbit: GetAuthWrapper,
) -> Result<Option<Vec<u8>>, (Status, String)> {
    match orbit.0.get(&hash.0).await {
        Ok(Some(content)) => Ok(Some(content.to_vec())),
        Ok(None) => Ok(None),
        Err(_) => Ok(None),
    }
}

#[get("/<orbit_id>/<hash>", rank = 2)]
pub async fn get_content_no_auth(
    orbit_id: CidWrap,
    hash: CidWrap,
    config: &State<config::Config>,
<<<<<<< HEAD
    relay: &State<RelayNode>
) -> Result<Option<Vec<u8>>, (Status, String)> {
    let orbit = match load_orbit(orbit_id.0, config.database.path.clone(), (relay.id, relay.internal())).await {
=======
    kp: &State<Keypair>,
) -> Result<Option<Vec<u8>>, (Status, String)> {
    let orbit = match load_orbit(orbit_id.0, config.database.path.clone(), kp).await {
>>>>>>> 780a611b
        Ok(Some(o)) => o,
        Ok(None) => return Err((Status::NotFound, anyhow!("Orbit not found").to_string())),
        Err(e) => return Err((Status::InternalServerError, e.to_string())),
    };
    match orbit.get(&hash.0).await {
        Ok(Some(content)) => Ok(Some(content.to_vec())),
        Ok(None) => Ok(None),
        Err(_) => Ok(None),
    }
}

#[put("/<_orbit_id>", data = "<data>")]
pub async fn put_content(
    _orbit_id: CidWrap,
    data: Data<'_>,
    codec: SupportedCodecs,
    orbit: PutAuthWrapper,
) -> Result<String, (Status, String)> {
    match orbit
        .0
        .put(
            &data
                .open(1u8.megabytes())
                .into_bytes()
                .await
                .map_err(|_| (Status::BadRequest, "Failed to stream content".to_string()))?,
            codec,
        )
        .await
    {
        Ok(cid) => Ok(orbit.0.make_uri(&cid).map_err(|_| {
            (
                Status::InternalServerError,
                "Failed to generate URI".to_string(),
            )
        })?),
        Err(_) => Err((
            Status::InternalServerError,
            "Failed to store content".to_string(),
        )),
    }
}

#[put(
    "/<_orbit_id>",
    format = "multipart/form-data",
    data = "<batch>",
    rank = 2
)]
pub async fn batch_put_content(
    _orbit_id: CidWrap,
    orbit: PutAuthWrapper,
    batch: Form<Vec<PutContent>>,
) -> Result<String, (Status, &'static str)> {
    let mut uris = Vec::<String>::new();
    for content in batch.into_inner().into_iter() {
        uris.push(
            orbit
                .0
                .put(&content.content, content.codec)
                .await
                .map_or("".into(), |cid| {
                    orbit.0.make_uri(&cid).map_or("".into(), |s| s)
                }),
        );
    }
    Ok(uris.join("\n"))
}

#[delete("/<_orbit_id>/<hash>")]
pub async fn delete_content(
    _orbit_id: CidWrap,
    orbit: DelAuthWrapper,
    hash: CidWrap,
) -> Result<(), (Status, &'static str)> {
    Ok(orbit
        .0
        .delete(&hash.0)
        .await
        .map_err(|_| (Status::InternalServerError, "Failed to delete content"))?)
}

#[post("/<_orbit_id>", format = "text/plain", data = "<_params_str>")]
pub async fn open_orbit_authz(
    _orbit_id: CidWrap,
    _params_str: &str,
    _authz: CreateAuthWrapper,
) -> Result<(), (Status, &'static str)> {
    // create auth success, return OK
    Ok(())
}

#[post(
    "/al/<orbit_id>",
    format = "text/plain",
    data = "<params_str>",
    rank = 2
)]
pub async fn open_orbit_allowlist(
    orbit_id: CidWrap,
    params_str: &str,
    config: &State<config::Config>,
<<<<<<< HEAD
    relay: &State<RelayNode>
=======
    kp: &State<Keypair>,
>>>>>>> 780a611b
) -> Result<(), (Status, &'static str)> {
    // no auth token, use allowlist
    match (
        verify_oid(&orbit_id.0, params_str),
        config.orbits.allowlist.as_ref(),
    ) {
        (_, None) => Err((Status::InternalServerError, "Allowlist Not Configured")),
        (Ok(_), Some(list)) => match list.is_allowed(&orbit_id.0).await {
            Ok(controllers) => {
                create_orbit(
                    orbit_id.0,
                    config.database.path.clone(),
                    controllers,
                    &[],
<<<<<<< HEAD
                    AuthTypes::ZCAP,
                    (relay.id, relay.internal())
=======
                    params_str,
                    &kp,
                    &config.tzkt.api,
>>>>>>> 780a611b
                )
                .await
                .map_err(|_| (Status::InternalServerError, "Failed to create Orbit"))?;
                Ok(())
            }
            _ => Err((Status::Unauthorized, "Orbit not allowed")),
        },
        (Err(_), _) => Err((Status::BadRequest, "Invalid Orbit Params")),
    }
}

#[options("/<_s..>")]
pub async fn cors(_s: PathBuf) -> () {
    ()
}

<<<<<<< HEAD
#[get("/relay")]
pub fn relay_addr(
    relay: &State<RelayNode>
) -> String {
    relay.external()
         .with(Protocol::P2p(relay.id.into()))
         .with(Protocol::P2pCircuit)
         .to_string()
=======
#[derive(Serialize)]
pub struct HostInfo {
    pub id: PID,
}

#[get("/host")]
pub async fn get_host_info(kp: &State<Keypair>) -> Result<Json<HostInfo>, (Status, &'static str)> {
    Ok(Json(HostInfo {
        id: PID(kp.to_peer_id()),
    }))
>>>>>>> 780a611b
}<|MERGE_RESOLUTION|>--- conflicted
+++ resolved
@@ -1,5 +1,6 @@
 use anyhow::{Error, Result};
 use ipfs_embed::{Keypair, ToLibp2p};
+use libp2p::multiaddr::Protocol;
 use rocket::{
     data::{Data, ToByteUnit},
     form::Form,
@@ -8,7 +9,6 @@
     State,
 };
 use std::path::PathBuf;
-use libp2p::multiaddr::Protocol;
 
 use crate::allow_list::OrbitAllowList;
 use crate::auth::{
@@ -17,12 +17,8 @@
 use crate::cas::{CidWrap, ContentAddressedStorage};
 use crate::codec::{PutContent, SupportedCodecs};
 use crate::config;
-<<<<<<< HEAD
-use crate::orbit::{create_orbit, load_orbit, verify_oid, AuthTypes, Orbit};
+use crate::orbit::{create_orbit, load_orbit, verify_oid, Orbit};
 use crate::relay::RelayNode;
-=======
-use crate::orbit::{create_orbit, load_orbit, verify_oid, Orbit, PID};
->>>>>>> 780a611b
 
 // TODO need to check for every relevant endpoint that the orbit ID in the URL matches the one in the auth token
 async fn uri_listing(orbit: Orbit) -> Result<Json<Vec<String>>, (Status, String)> {
@@ -62,15 +58,15 @@
 pub async fn list_content_no_auth(
     orbit_id: CidWrap,
     config: &State<config::Config>,
-<<<<<<< HEAD
-    relay: &State<RelayNode>
+    relay: &State<RelayNode>,
 ) -> Result<Json<Vec<String>>, (Status, String)> {
-    let orbit = match load_orbit(orbit_id.0, config.database.path.clone(), (relay.id, relay.internal())).await {
-=======
-    kp: &State<Keypair>,
-) -> Result<Json<Vec<String>>, (Status, String)> {
-    let orbit = match load_orbit(orbit_id.0, config.database.path.clone(), kp).await {
->>>>>>> 780a611b
+    let orbit = match load_orbit(
+        orbit_id.0,
+        config.database.path.clone(),
+        (relay.id, relay.internal()),
+    )
+    .await
+    {
         Ok(Some(o)) => o,
         Ok(None) => return Err((Status::NotFound, anyhow!("Orbit not found").to_string())),
         Err(e) => return Err((Status::InternalServerError, e.to_string())),
@@ -96,15 +92,15 @@
     orbit_id: CidWrap,
     hash: CidWrap,
     config: &State<config::Config>,
-<<<<<<< HEAD
-    relay: &State<RelayNode>
+    relay: &State<RelayNode>,
 ) -> Result<Option<Vec<u8>>, (Status, String)> {
-    let orbit = match load_orbit(orbit_id.0, config.database.path.clone(), (relay.id, relay.internal())).await {
-=======
-    kp: &State<Keypair>,
-) -> Result<Option<Vec<u8>>, (Status, String)> {
-    let orbit = match load_orbit(orbit_id.0, config.database.path.clone(), kp).await {
->>>>>>> 780a611b
+    let orbit = match load_orbit(
+        orbit_id.0,
+        config.database.path.clone(),
+        (relay.id, relay.internal()),
+    )
+    .await
+    {
         Ok(Some(o)) => o,
         Ok(None) => return Err((Status::NotFound, anyhow!("Orbit not found").to_string())),
         Err(e) => return Err((Status::InternalServerError, e.to_string())),
@@ -207,11 +203,7 @@
     orbit_id: CidWrap,
     params_str: &str,
     config: &State<config::Config>,
-<<<<<<< HEAD
-    relay: &State<RelayNode>
-=======
-    kp: &State<Keypair>,
->>>>>>> 780a611b
+    relay: &State<RelayNode>,
 ) -> Result<(), (Status, &'static str)> {
     // no auth token, use allowlist
     match (
@@ -226,14 +218,9 @@
                     config.database.path.clone(),
                     controllers,
                     &[],
-<<<<<<< HEAD
-                    AuthTypes::ZCAP,
-                    (relay.id, relay.internal())
-=======
                     params_str,
-                    &kp,
                     &config.tzkt.api,
->>>>>>> 780a611b
+                    (relay.id, relay.internal()),
                 )
                 .await
                 .map_err(|_| (Status::InternalServerError, "Failed to create Orbit"))?;
@@ -250,25 +237,11 @@
     ()
 }
 
-<<<<<<< HEAD
 #[get("/relay")]
-pub fn relay_addr(
-    relay: &State<RelayNode>
-) -> String {
-    relay.external()
-         .with(Protocol::P2p(relay.id.into()))
-         .with(Protocol::P2pCircuit)
-         .to_string()
-=======
-#[derive(Serialize)]
-pub struct HostInfo {
-    pub id: PID,
-}
-
-#[get("/host")]
-pub async fn get_host_info(kp: &State<Keypair>) -> Result<Json<HostInfo>, (Status, &'static str)> {
-    Ok(Json(HostInfo {
-        id: PID(kp.to_peer_id()),
-    }))
->>>>>>> 780a611b
+pub fn relay_addr(relay: &State<RelayNode>) -> String {
+    relay
+        .external()
+        .with(Protocol::P2p(relay.id.into()))
+        .with(Protocol::P2pCircuit)
+        .to_string()
 }
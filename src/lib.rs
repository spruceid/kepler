--- conflicted
+++ resolved
@@ -38,7 +38,6 @@
         ));
     }
 
-<<<<<<< HEAD
     let kp: Keypair = if let Ok(bytes) = fs::read(kepler_config.database.path.join("kp")).await {
         Keypair::from_bytes(&bytes)?
     } else {
@@ -47,31 +46,14 @@
         kp
     };
 
-    Ok(rocket::custom(config)
-        .mount(
-            "/",
-            routes![
-                list_content,
-                list_content_no_auth,
-                get_content,
-                get_content_no_auth,
-                put_content,
-                batch_put_content,
-                delete_content,
-                open_orbit_allowlist,
-                open_orbit_authz,
-                cors,
-                get_host_info
-            ],
-        )
-=======
     let mut routes = routes![
         put_content,
         batch_put_content,
         delete_content,
         open_orbit_allowlist,
         open_orbit_authz,
-        cors
+        cors,
+        get_host_info
     ];
 
     if kepler_config.orbits.public {
@@ -84,7 +66,6 @@
 
     Ok(rocket::custom(config)
         .mount("/", routes)
->>>>>>> 9550543e
         .attach(AdHoc::config::<config::Config>())
         .attach(AdHoc::on_response("CORS", |_, resp| {
             Box::pin(async move {

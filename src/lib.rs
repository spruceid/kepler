--- conflicted
+++ resolved
@@ -18,11 +18,8 @@
 pub mod relay;
 pub mod routes;
 pub mod s3;
-<<<<<<< HEAD
 pub mod s3_routes;
 pub mod siwe;
-=======
->>>>>>> 335402eb
 pub mod tz;
 pub mod tz_orbit;
 pub mod zcap;

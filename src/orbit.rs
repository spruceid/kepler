use crate::{
    auth::{cid_serde, Action, AuthorizationPolicy, AuthorizationToken},
    cas::ContentAddressedStorage,
    codec::SupportedCodecs,
    tz::TezosAuthorizationString,
    tz_orbit::params_to_tz_orbit,
    zcap::ZCAPTokens,
};
use anyhow::{anyhow, Result};
<<<<<<< HEAD
use ipfs_embed::{generate_keypair, Config, Ipfs, PeerId, multiaddr::multiaddr, Multiaddr};
=======
use ipfs_embed::{Config, Ipfs, Keypair, Multiaddr, PeerId};
>>>>>>> 780a611b
use libipld::{
    cid::{
        multibase::Base,
        multihash::{Code, MultihashDigest},
        Cid,
    },
    store::DefaultParams,
};
use rocket::{
    futures::StreamExt,
    http::Status,
    request::{FromRequest, Outcome, Request},
    tokio::fs,
    futures::StreamExt
};

use cached::proc_macro::cached;
use serde::{Deserialize, Serialize};
use ssi::did::DIDURL;
use std::{
    collections::HashMap as Map,
    convert::TryFrom,
    hash::{Hash, Hasher},
    ops::Deref,
    path::PathBuf,
    str::FromStr,
};

#[derive(Serialize, Deserialize, Clone)]
pub struct OrbitMetadata {
    // NOTE This will always serialize in b58check
    #[serde(with = "cid_serde")]
    pub id: Cid,
    pub controllers: Vec<DIDURL>,
    pub read_delegators: Vec<DIDURL>,
    pub write_delegators: Vec<DIDURL>,
    #[serde(default)]
    pub hosts: Map<PID, Vec<Multiaddr>>,
    // TODO placeholder type
    pub revocations: Vec<String>,
}

#[derive(Serialize, Deserialize, PartialEq, Eq, Clone, Hash, Debug)]
#[serde(try_from = "&str", into = "String")]
pub struct PID(pub PeerId);

impl Deref for PID {
    type Target = PeerId;
    fn deref(&self) -> &Self::Target {
        &self.0
    }
}

impl TryFrom<&str> for PID {
    type Error = <PeerId as FromStr>::Err;
    fn try_from(v: &str) -> Result<Self, Self::Error> {
        Ok(Self(PeerId::from_str(v)?))
    }
}

impl From<PID> for String {
    fn from(pid: PID) -> Self {
        pid.to_base58()
    }
}

#[derive(Clone)]
pub enum AuthTokens {
    Tezos(TezosAuthorizationString),
    ZCAP(ZCAPTokens),
}

#[rocket::async_trait]
impl<'r> FromRequest<'r> for AuthTokens {
    type Error = anyhow::Error;

    async fn from_request(request: &'r Request<'_>) -> Outcome<Self, Self::Error> {
        if let Outcome::Success(tz) = TezosAuthorizationString::from_request(request).await {
            Outcome::Success(Self::Tezos(tz))
        } else if let Outcome::Success(zcap) = ZCAPTokens::from_request(request).await {
            Outcome::Success(Self::ZCAP(zcap))
        } else {
            Outcome::Failure((
                Status::Unauthorized,
                anyhow!("No valid authorization headers"),
            ))
        }
    }
}

impl AuthorizationToken for AuthTokens {
    fn action(&self) -> Action {
        match self {
            Self::Tezos(token) => token.action(),
            Self::ZCAP(token) => token.action(),
        }
    }
    fn target_orbit(&self) -> &Cid {
        match self {
            Self::Tezos(token) => token.target_orbit(),
            Self::ZCAP(token) => token.target_orbit(),
        }
    }
}
#[rocket::async_trait]
impl AuthorizationPolicy<AuthTokens> for Orbit {
    async fn authorize(&self, auth_token: &AuthTokens) -> Result<()> {
        match auth_token {
            AuthTokens::Tezos(token) => self.metadata.authorize(token).await,
            AuthTokens::ZCAP(token) => self.metadata.authorize(token).await,
            _ => return Err(anyhow!("Bad token")),
        }
    }
}

#[derive(Clone)]
pub struct Orbit {
    ipfs: Ipfs<DefaultParams>,
    metadata: OrbitMetadata,
}

// Using Option to distinguish when the orbit already exists from a hard error
pub async fn create_orbit(
    oid: Cid,
    path: PathBuf,
    controllers: Vec<DIDURL>,
    auth: &[u8],
<<<<<<< HEAD
    auth_type: AuthTypes,
    relay: (PeerId, Multiaddr)
=======
    uri: &str,
    key_pair: &Keypair,
    tzkt_api: &str,
>>>>>>> 780a611b
) -> Result<Option<Orbit>> {
    let dir = path.join(oid.to_string_of_base(Base::Base58Btc)?);

    // fails if DIR exists, this is Create, not Open
    if dir.exists() {
        return Ok(None);
    }
    fs::create_dir(&dir)
        .await
        .map_err(|e| anyhow!("Couldn't create dir: {}", e))?;

    let (method, params) = verify_oid(&oid, uri)?;

    let md = match method {
        "tz" => params_to_tz_orbit(oid, &params, tzkt_api).await?,
        _ => OrbitMetadata {
            id: oid.clone(),
            controllers: controllers,
            read_delegators: vec![],
            write_delegators: vec![],
            revocations: vec![],
            hosts: Map::default(),
        },
    };

    fs::write(dir.join("metadata"), serde_json::to_vec_pretty(&md)?).await?;
    fs::write(dir.join("access_log"), auth).await?;

<<<<<<< HEAD
    Ok(Some(load_orbit(oid, path, relay).await.map(|o| {
=======
    Ok(Some(load_orbit(oid, path, key_pair).await.map(|o| {
>>>>>>> 780a611b
        o.ok_or_else(|| anyhow!("Couldn't find newly created orbit"))
    })??))
}

<<<<<<< HEAD
pub async fn load_orbit(oid: Cid, path: PathBuf, relay: (PeerId, Multiaddr)) -> Result<Option<Orbit>> {
=======
pub async fn load_orbit(oid: Cid, path: PathBuf, key_pair: &Keypair) -> Result<Option<Orbit>> {
>>>>>>> 780a611b
    let dir = path.join(oid.to_string_of_base(Base::Base58Btc)?);
    if !dir.exists() {
        return Ok(None);
    }
<<<<<<< HEAD
    load_orbit_(oid, dir, relay).await.map(|o| Some(o))
=======
    load_orbit_(oid, dir, key_pair.into())
        .await
        .map(|o| Some(o))
}

struct KP(pub Keypair);

impl From<&Keypair> for KP {
    fn from(kp: &Keypair) -> Self {
        KP(Keypair::from_bytes(&kp.to_bytes()).unwrap())
    }
}

impl Clone for KP {
    fn clone(&self) -> Self {
        KP(Keypair::from_bytes(&self.0.to_bytes()).unwrap())
    }
}

impl PartialEq for KP {
    fn eq(&self, other: &Self) -> bool {
        self.0.to_bytes() == other.0.to_bytes()
    }
}

impl Eq for KP {}

impl Hash for KP {
    fn hash<H: Hasher>(&self, state: &mut H) {
        self.0.to_bytes().hash(state);
    }
>>>>>>> 780a611b
}

// Not using this function directly because cached cannot handle Result<Option<>> well.
// 100 orbits => 600 FDs
// 1min timeout to evict orbits that might have been deleted
#[cached(size = 100, time = 60, result = true)]
<<<<<<< HEAD
async fn load_orbit_(_oid: Cid, dir: PathBuf, relay: (PeerId, Multiaddr)) -> Result<Orbit> {
    let cfg = Config::new(&dir.join("block_store"), generate_keypair());
=======
async fn load_orbit_(oid: Cid, dir: PathBuf, key_pair: KP) -> Result<Orbit> {
    let cfg = Config::new(&dir.join("block_store"), key_pair.0);
>>>>>>> 780a611b

    let md: OrbitMetadata = serde_json::from_slice(&fs::read(dir.join("metadata")).await?)?;

    let ipfs = Ipfs::<DefaultParams>::new(cfg).await?;

<<<<<<< HEAD
    // listen for any relayed messages
    ipfs.listen_on(multiaddr!(P2pCircuit))?.next().await;
    // establish a connection to the relay
    ipfs.dial_address(&relay.0, relay.1);

    Ok(Orbit {
        ipfs,
        policy: match &md.auth {
            AuthTypes::Tezos => AuthMethods::Tezos(TezosBasicAuthorization { controllers }),
            AuthTypes::ZCAP => AuthMethods::ZCAP(controllers),
        },
        metadata: md,
    })
=======
    if let Some(addrs) = md.hosts.get(&PID(ipfs.local_peer_id())) {
        for addr in addrs {
            ipfs.listen_on(addr.clone())?.next().await;
        }
    }

    for (id, addrs) in md.hosts.iter() {
        if id.0 != ipfs.local_peer_id() {
            for addr in addrs {
                ipfs.add_address(&id.0, addr.clone())
            }
        }
    }

    Ok(Orbit { ipfs, metadata: md })
>>>>>>> 780a611b
}

pub fn get_params<'a>(matrix_params: &'a str) -> Map<&'a str, &'a str> {
    matrix_params
        .split(";")
        .fold(Map::new(), |mut acc, pair_str| {
            let mut ps = pair_str.split("=");
            match (ps.next(), ps.next(), ps.next()) {
                (Some(key), Some(value), None) => acc.insert(key, value),
                _ => None,
            };
            acc
        })
}

pub fn verify_oid<'a>(oid: &Cid, uri_str: &'a str) -> Result<(&'a str, Map<&'a str, &'a str>)> {
    // try to parse as a URI with matrix params
    if &Code::try_from(oid.hash().code())?.digest(uri_str.as_bytes()) == oid.hash()
        && oid.codec() == 0x55
    {
        let first_sc = uri_str.find(";").unwrap_or(uri_str.len());
        Ok((
            // method name
            uri_str
                .get(..first_sc)
                .ok_or(anyhow!("Missing Orbit Method"))?,
            // matrix parameters
            get_params(uri_str.get(first_sc..).unwrap_or("")),
        ))
    } else {
        Err(anyhow!("Failed to verify Orbit ID"))
    }
}

#[rocket::async_trait]
impl ContentAddressedStorage for Orbit {
    type Error = anyhow::Error;
    async fn put(
        &self,
        content: &[u8],
        codec: SupportedCodecs,
    ) -> Result<Cid, <Self as ContentAddressedStorage>::Error> {
        self.ipfs.put(content, codec).await
    }
    async fn get(
        &self,
        address: &Cid,
    ) -> Result<Option<Vec<u8>>, <Self as ContentAddressedStorage>::Error> {
        ContentAddressedStorage::get(&self.ipfs, address).await
    }
    async fn delete(&self, address: &Cid) -> Result<(), <Self as ContentAddressedStorage>::Error> {
        self.ipfs.delete(address).await
    }
    async fn list(&self) -> Result<Vec<Cid>, <Self as ContentAddressedStorage>::Error> {
        self.ipfs.list().await
    }
}

impl Orbit {
    pub fn id(&self) -> &Cid {
        &self.metadata.id
    }

    pub fn hosts<'a>(&'a self) -> Vec<&PeerId> {
        self.metadata.hosts.iter().map(|(id, _)| &id.0).collect()
    }

    pub fn controllers(&self) -> &[DIDURL] {
        &self.metadata.controllers
    }

    pub fn read_delegators(&self) -> &[DIDURL] {
        &self.metadata.read_delegators
    }

    pub fn write_delegators(&self) -> &[DIDURL] {
        &self.metadata.write_delegators
    }

    pub fn make_uri(&self, cid: &Cid) -> Result<String> {
        Ok(format!(
            "kepler://{}/{}",
            self.id().to_string_of_base(Base::Base58Btc)?,
            cid.to_string_of_base(Base::Base58Btc)?
        ))
    }

    // async fn update(&self, _update: Self::UpdateMessage) -> Result<(), <Self as Orbit>::Error> {
    //     todo!()
    // }
}

#[test]
async fn oid_verification() {
    let oid: Cid = "zCT5htkeBtA6Qu5YF4vPkQcfeqy3pY4m8zxGdUKUiPgtPEbY3rHy"
        .parse()
        .unwrap();
    let pkh = "tz1YSb7gXhgBw46nSXthhoSzhJdbQf9h92Gy";
    let domain = "kepler.tzprofiles.com";
    let index = 0;
    let uri = format!("tz;address={};domain={};index={}", pkh, domain, index);
    let (method, params) = verify_oid(&oid, &uri).unwrap();
    assert_eq!(method, "tz");
    assert_eq!(params.get("address"), Some(&pkh));
    assert_eq!(params.get("domain"), Some(&domain));
    assert_eq!(params.get("index"), Some(&"0"));
}<|MERGE_RESOLUTION|>--- conflicted
+++ resolved
@@ -7,11 +7,9 @@
     zcap::ZCAPTokens,
 };
 use anyhow::{anyhow, Result};
-<<<<<<< HEAD
-use ipfs_embed::{generate_keypair, Config, Ipfs, PeerId, multiaddr::multiaddr, Multiaddr};
-=======
-use ipfs_embed::{Config, Ipfs, Keypair, Multiaddr, PeerId};
->>>>>>> 780a611b
+use ipfs_embed::{
+    generate_keypair, multiaddr::multiaddr, Config, Ipfs, Keypair, Multiaddr, PeerId,
+};
 use libipld::{
     cid::{
         multibase::Base,
@@ -25,7 +23,6 @@
     http::Status,
     request::{FromRequest, Outcome, Request},
     tokio::fs,
-    futures::StreamExt
 };
 
 use cached::proc_macro::cached;
@@ -139,14 +136,9 @@
     path: PathBuf,
     controllers: Vec<DIDURL>,
     auth: &[u8],
-<<<<<<< HEAD
-    auth_type: AuthTypes,
-    relay: (PeerId, Multiaddr)
-=======
     uri: &str,
-    key_pair: &Keypair,
     tzkt_api: &str,
->>>>>>> 780a611b
+    relay: (PeerId, Multiaddr),
 ) -> Result<Option<Orbit>> {
     let dir = path.join(oid.to_string_of_base(Base::Base58Btc)?);
 
@@ -175,108 +167,40 @@
     fs::write(dir.join("metadata"), serde_json::to_vec_pretty(&md)?).await?;
     fs::write(dir.join("access_log"), auth).await?;
 
-<<<<<<< HEAD
     Ok(Some(load_orbit(oid, path, relay).await.map(|o| {
-=======
-    Ok(Some(load_orbit(oid, path, key_pair).await.map(|o| {
->>>>>>> 780a611b
         o.ok_or_else(|| anyhow!("Couldn't find newly created orbit"))
     })??))
 }
 
-<<<<<<< HEAD
-pub async fn load_orbit(oid: Cid, path: PathBuf, relay: (PeerId, Multiaddr)) -> Result<Option<Orbit>> {
-=======
-pub async fn load_orbit(oid: Cid, path: PathBuf, key_pair: &Keypair) -> Result<Option<Orbit>> {
->>>>>>> 780a611b
+pub async fn load_orbit(
+    oid: Cid,
+    path: PathBuf,
+    relay: (PeerId, Multiaddr),
+) -> Result<Option<Orbit>> {
     let dir = path.join(oid.to_string_of_base(Base::Base58Btc)?);
     if !dir.exists() {
         return Ok(None);
     }
-<<<<<<< HEAD
     load_orbit_(oid, dir, relay).await.map(|o| Some(o))
-=======
-    load_orbit_(oid, dir, key_pair.into())
-        .await
-        .map(|o| Some(o))
-}
-
-struct KP(pub Keypair);
-
-impl From<&Keypair> for KP {
-    fn from(kp: &Keypair) -> Self {
-        KP(Keypair::from_bytes(&kp.to_bytes()).unwrap())
-    }
-}
-
-impl Clone for KP {
-    fn clone(&self) -> Self {
-        KP(Keypair::from_bytes(&self.0.to_bytes()).unwrap())
-    }
-}
-
-impl PartialEq for KP {
-    fn eq(&self, other: &Self) -> bool {
-        self.0.to_bytes() == other.0.to_bytes()
-    }
-}
-
-impl Eq for KP {}
-
-impl Hash for KP {
-    fn hash<H: Hasher>(&self, state: &mut H) {
-        self.0.to_bytes().hash(state);
-    }
->>>>>>> 780a611b
 }
 
 // Not using this function directly because cached cannot handle Result<Option<>> well.
 // 100 orbits => 600 FDs
 // 1min timeout to evict orbits that might have been deleted
 #[cached(size = 100, time = 60, result = true)]
-<<<<<<< HEAD
 async fn load_orbit_(_oid: Cid, dir: PathBuf, relay: (PeerId, Multiaddr)) -> Result<Orbit> {
     let cfg = Config::new(&dir.join("block_store"), generate_keypair());
-=======
-async fn load_orbit_(oid: Cid, dir: PathBuf, key_pair: KP) -> Result<Orbit> {
-    let cfg = Config::new(&dir.join("block_store"), key_pair.0);
->>>>>>> 780a611b
 
     let md: OrbitMetadata = serde_json::from_slice(&fs::read(dir.join("metadata")).await?)?;
 
     let ipfs = Ipfs::<DefaultParams>::new(cfg).await?;
 
-<<<<<<< HEAD
     // listen for any relayed messages
     ipfs.listen_on(multiaddr!(P2pCircuit))?.next().await;
     // establish a connection to the relay
     ipfs.dial_address(&relay.0, relay.1);
 
-    Ok(Orbit {
-        ipfs,
-        policy: match &md.auth {
-            AuthTypes::Tezos => AuthMethods::Tezos(TezosBasicAuthorization { controllers }),
-            AuthTypes::ZCAP => AuthMethods::ZCAP(controllers),
-        },
-        metadata: md,
-    })
-=======
-    if let Some(addrs) = md.hosts.get(&PID(ipfs.local_peer_id())) {
-        for addr in addrs {
-            ipfs.listen_on(addr.clone())?.next().await;
-        }
-    }
-
-    for (id, addrs) in md.hosts.iter() {
-        if id.0 != ipfs.local_peer_id() {
-            for addr in addrs {
-                ipfs.add_address(&id.0, addr.clone())
-            }
-        }
-    }
-
     Ok(Orbit { ipfs, metadata: md })
->>>>>>> 780a611b
 }
 
 pub fn get_params<'a>(matrix_params: &'a str) -> Map<&'a str, &'a str> {

--- conflicted
+++ resolved
@@ -1,70 +1,51 @@
+use super::size::OrbitSizes;
 use core::pin::Pin;
 use futures::{
-    future::Either as AsyncEither,
+    future::{Either as AsyncEither, TryFutureExt},
     io::{AsyncWrite, AsyncWriteExt},
+    stream::TryStreamExt,
     task::{Context, Poll},
 };
-<<<<<<< HEAD
 use kepler_core::{hash::Hash, storage::*};
 use kepler_lib::resource::OrbitId;
 use pin_project::pin_project;
-=======
-use futures::{future::TryFutureExt, stream::TryStreamExt};
-use kepler_lib::{
-    libipld::cid::{
-        multibase::{encode, Base},
-        multihash::{Code, Error as MultihashError, Multihash},
-    },
-    resource::OrbitId,
-};
-use libp2p::identity::{ed25519::Keypair as Ed25519Keypair, error::DecodingError};
->>>>>>> 694ed55f
 use serde::{Deserialize, Serialize};
 use std::{
+    collections::HashMap,
     io::{Error as IoError, ErrorKind},
     path::{Path, PathBuf},
-    sync::{
-        atomic::{AtomicU64, Ordering},
-        Arc,
-    },
 };
 use tempfile::{NamedTempFile, PathPersistError};
-<<<<<<< HEAD
-use tokio::fs::{create_dir_all, remove_file, File};
-=======
-use tokio::fs::{create_dir_all, metadata, read, remove_file, write, File};
+use tokio::fs::{create_dir_all, metadata, remove_file, File};
 use tokio_stream::wrappers::ReadDirStream;
->>>>>>> 694ed55f
 
 use tokio_util::compat::{Compat, TokioAsyncReadCompatExt};
 
 #[derive(Debug, Clone)]
 pub struct FileSystemStore {
     path: PathBuf,
-    size: Arc<AtomicU64>,
+    sizes: OrbitSizes,
 }
 
 impl FileSystemStore {
     async fn new(path: PathBuf) -> Result<Self, IoError> {
         // get the size of the directory
-        let size = dir_size(&path).await?;
-        Ok(Self {
-            path,
-            size: Arc::new(AtomicU64::new(size)),
-        })
+        let sizes = store_sizes(&path).await?.into();
+        Ok(Self { path, sizes })
     }
 
     fn get_path(&self, orbit: &OrbitId, mh: &Hash) -> PathBuf {
         self.path
-            .join(orbit.to_string())
+            .join(orbit.suffix())
+            .join(orbit.name())
             .join(base64::encode_config(mh.as_ref(), base64::URL_SAFE))
     }
 
-    fn increment_size(&self, size: u64) {
-        self.size.fetch_add(size, Ordering::SeqCst);
-    }
-    fn decrement_size(&self, size: u64) {
-        self.size.fetch_sub(size, Ordering::SeqCst);
+    async fn increment_size(&self, orbit: &OrbitId, size: u64) {
+        self.sizes.increment_size(orbit, size).await;
+    }
+    async fn decrement_size(&self, orbit: &OrbitId, size: u64) {
+        self.sizes.decrement_size(orbit, size).await;
     }
 }
 
@@ -87,20 +68,12 @@
 #[async_trait]
 impl StorageConfig<FileSystemStore> for FileSystemConfig {
     type Error = IoError;
-<<<<<<< HEAD
     async fn open(&self) -> Result<FileSystemStore, Self::Error> {
         if self.path.is_dir() {
-            Ok(FileSystemStore::new(self.path.clone()))
+            Ok(FileSystemStore::new(self.path.clone()).await?)
         } else {
             Err(IoError::new(ErrorKind::NotFound, "path is not a directory"))
-=======
-    async fn open(&self, orbit: &OrbitId) -> Result<Option<FileSystemStore>, Self::Error> {
-        let path = self.path.join(orbit.get_cid().to_string()).join("blocks");
-        if !path.is_dir() {
-            return Ok(None);
->>>>>>> 694ed55f
-        }
-        Ok(Some(FileSystemStore::new(path).await?))
+        }
     }
 }
 
@@ -108,16 +81,12 @@
 impl StorageSetup for FileSystemStore {
     type Error = IoError;
     async fn create(&self, orbit: &OrbitId) -> Result<(), Self::Error> {
-        let path = self.path.join(orbit.to_string());
+        let path = self.path.join(orbit.suffix()).join(orbit.name());
         if !path.is_dir() {
             create_dir_all(&path).await?;
-<<<<<<< HEAD
-        }
+        }
+        self.sizes.init_size(orbit.clone()).await;
         Ok(())
-=======
-        };
-        Ok(FileSystemStore::new(path).await?)
->>>>>>> 694ed55f
     }
 }
 
@@ -157,6 +126,57 @@
     }
 }
 
+#[async_trait]
+impl StoreSize for FileSystemStore {
+    type Error = FileSystemStoreError;
+    async fn total_size(&self, orbit: &OrbitId) -> Result<Option<u64>, Self::Error> {
+        Ok(self.sizes.get_size(orbit).await)
+    }
+}
+
+// get the sum size of all files in this directory (recurse into subdirectories with orbit ID names)
+async fn store_sizes<P: AsRef<Path>>(path: &P) -> Result<HashMap<OrbitId, u64>, IoError> {
+    ReadDirStream::new(tokio::fs::read_dir(path).await?)
+        // for every entry in the store dir
+        .try_fold(HashMap::new(), |mut acc, entry| async move {
+            // if its a directory and the suffix is a valid string
+            if let (true, Ok(ref suffix)) = (
+                entry.metadata().await?.is_dir(),
+                entry.file_name().into_string(),
+            ) {
+                let mut ds = ReadDirStream::new(tokio::fs::read_dir(entry.path()).await?);
+                // go through each suffix directory
+                while let Some(entry) = ds.try_next().await? {
+                    // for each entry in the suffix directory
+                    // if its a directory and the name is a valid string
+                    if let (true, Ok(name)) = (
+                        entry.metadata().await?.is_dir(),
+                        entry.file_name().into_string(),
+                    ) {
+                        // get the orbit ID from suffix and name
+                        let orbit = OrbitId::new(suffix.clone(), name);
+                        let size = orbit_size(&entry.path()).await?;
+                        acc.insert(orbit, size);
+                    }
+                }
+            };
+            Ok(acc)
+        })
+        .await
+}
+
+async fn orbit_size<P: AsRef<Path>>(path: &P) -> Result<u64, IoError> {
+    // get the sum size of all files in this directory (do not recurse into subdirectories)
+    ReadDirStream::new(tokio::fs::read_dir(path).await?)
+        .try_fold(0, |acc, entry| async move {
+            entry
+                .metadata()
+                .map_ok(|m| if m.is_dir() { acc } else { acc + m.len() })
+                .await
+        })
+        .await
+}
+
 #[derive(Default, Debug, Clone, Hash, PartialEq, Eq)]
 pub struct TempFileSystemStage;
 
@@ -171,6 +191,10 @@
     }
     pub fn into_inner(self) -> (Compat<File>, tempfile::TempPath) {
         (self.0, self.1)
+    }
+
+    pub async fn size(&self) -> Result<u64, IoError> {
+        Ok(self.0.get_ref().metadata().await?.len())
     }
 }
 
@@ -204,29 +228,17 @@
     type Error = FileSystemStoreError;
     async fn persist(
         &self,
-<<<<<<< HEAD
         orbit: &OrbitId,
         staged: HashBuffer<<TempFileSystemStage as ImmutableStaging>::Writable>,
     ) -> Result<Hash, Self::Error> {
         let (mut h, f) = staged.into_inner();
-        let (_, path) = f.into_inner();
 
         let hash = h.finalize();
         if !self.contains(orbit, &hash).await? {
+            let size = f.size().await?;
+            let (_, path) = f.into_inner();
             path.persist(self.get_path(orbit, &hash))?;
-=======
-        data: impl futures::io::AsyncRead + Send,
-        hash_type: Code,
-    ) -> Result<Multihash, Self::Error> {
-        let (file, path) = NamedTempFile::new()?.into_parts();
-        let (multihash, _, written) =
-            copy_in(data, File::from_std(file).compat(), hash_type).await?;
-
-        self.increment_size(written);
-
-        if !self.contains(&multihash).await? {
-            path.persist(self.get_path(&multihash))?;
->>>>>>> 694ed55f
+            self.increment_size(orbit, size).await;
         }
         Ok(hash)
     }
@@ -244,11 +256,12 @@
         let hash = h.finalize();
         if !self.contains(orbit, &hash).await? {
             let file = File::create(self.get_path(orbit, &hash)).await?;
+            let size = v.len() as u64;
             let mut writer = futures::io::BufWriter::new(file.compat());
             writer.write_all(&v).await?;
             writer.flush().await?;
-        }
-<<<<<<< HEAD
+            self.increment_size(orbit, size).await;
+        }
         Ok(hash)
     }
 }
@@ -269,14 +282,18 @@
         if !self.contains(orbit, &hash).await? {
             match f {
                 AsyncEither::Left(t_file) => {
+                    let size = t_file.size().await?;
                     let (_, path) = t_file.into_inner();
                     path.persist(self.get_path(orbit, &hash))?;
+                    self.increment_size(orbit, size).await;
                 }
                 AsyncEither::Right(v) => {
                     let file = File::create(self.get_path(orbit, &hash)).await?;
+                    let size = v.len() as u64;
                     let mut writer = futures::io::BufWriter::new(file.compat());
                     writer.write_all(&v).await?;
                     writer.flush().await?;
+                    self.increment_size(orbit, size).await;
                 }
             }
         };
@@ -288,44 +305,16 @@
 impl ImmutableDeleteStore for FileSystemStore {
     type Error = FileSystemStoreError;
     async fn remove(&self, orbit: &OrbitId, id: &Hash) -> Result<Option<()>, Self::Error> {
-        match remove_file(self.get_path(orbit, id)).await {
-            Ok(()) => Ok(Some(())),
+        let path = self.get_path(orbit, id);
+        let size = metadata(&path).await?.len();
+        match remove_file(path).await {
+            Ok(()) => {
+                self.decrement_size(orbit, size).await;
+                Ok(Some(()))
+            }
             Err(e) if e.kind() == ErrorKind::NotFound => Ok(None),
             Err(e) => Err(e.into()),
         }
-=======
-        let hash_type = hash
-            .code()
-            .try_into()
-            .map_err(KeyedWriteError::InvalidCode)?;
-        let (file, path) = NamedTempFile::new()
-            .map_err(FileSystemStoreError::Io)?
-            .into_parts();
-        let (multihash, _, written) = copy_in(data, File::from_std(file).compat(), hash_type)
-            .await
-            .map_err(FileSystemStoreError::from)?;
-
-        if &multihash != hash {
-            return Err(KeyedWriteError::IncorrectHash);
-        };
-
-        path.persist(self.get_path(&multihash))
-            .map_err(FileSystemStoreError::from)?;
-        self.increment_size(written);
-        Ok(())
-    }
-    async fn remove(&self, id: &Multihash) -> Result<Option<()>, Self::Error> {
-        let path = self.get_path(id);
-        let size = match metadata(&path).await {
-            Ok(m) => m.len(),
-            Err(e) if e.kind() == ErrorKind::NotFound => return Ok(None),
-            Err(e) => return Err(e.into()),
-        };
-        // this shouldnt be not found, because we checked earlier when getting the size
-        remove_file(self.get_path(id)).await?;
-        self.decrement_size(size);
-        Ok(Some(()))
->>>>>>> 694ed55f
     }
 }
 
@@ -335,21 +324,6 @@
     async fn open(&self) -> Result<TempFileSystemStage, Self::Error> {
         Ok(Self)
     }
-    async fn total_size(&self) -> Result<u64, Self::Error> {
-        Ok(self.size.load(Ordering::Relaxed))
-    }
-}
-
-async fn dir_size<P: AsRef<Path>>(path: &P) -> Result<u64, IoError> {
-    // get the sum size of all files in this directory (do not recurse into subdirectories)
-    ReadDirStream::new(tokio::fs::read_dir(path).await?)
-        .try_fold(0, |acc, entry| async move {
-            entry
-                .metadata()
-                .map_ok(|m| if m.is_dir() { acc } else { acc + m.len() })
-                .await
-        })
-        .await
 }
 
 #[cfg(test)]

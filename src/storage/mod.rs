pub mod file_system;
<<<<<<< HEAD
pub mod s3;
=======
mod indexes;
pub mod s3;
mod utils;

pub use indexes::KV;

#[async_trait]
pub trait StorageConfig<S> {
    type Error: StdError;
    async fn open(&self, orbit: &OrbitId) -> Result<Option<S>, Self::Error>;
    async fn create(&self, orbit: &OrbitId) -> Result<S, Self::Error>;
}

#[derive(thiserror::Error, Debug)]
pub enum VecReadError<E> {
    #[error(transparent)]
    Store(#[from] E),
    #[error(transparent)]
    Read(futures::io::Error),
}

#[derive(thiserror::Error, Debug)]
pub enum KeyedWriteError<E> {
    #[error("Hash Mismatch")]
    IncorrectHash,
    #[error(transparent)]
    InvalidCode(MultihashError),
    #[error(transparent)]
    Store(#[from] E),
}

#[pin_project]
#[derive(Debug)]
pub struct Content<R> {
    size: u64,
    #[pin]
    content: R,
}

impl<R> Content<R> {
    pub fn new(size: u64, content: R) -> Self {
        Self { size, content }
    }

    pub fn len(&self) -> u64 {
        self.size
    }

    pub fn is_empty(&self) -> bool {
        self.len() == 0
    }

    pub fn into_inner(self) -> (u64, R) {
        (self.size, self.content)
    }
}

impl<R> futures::io::AsyncRead for Content<R>
where
    R: futures::io::AsyncRead,
{
    fn poll_read(
        self: std::pin::Pin<&mut Self>,
        cx: &mut std::task::Context<'_>,
        buf: &mut [u8],
    ) -> std::task::Poll<std::io::Result<usize>> {
        let this = self.project();
        this.content.poll_read(cx, buf)
    }

    fn poll_read_vectored(
        self: std::pin::Pin<&mut Self>,
        cx: &mut std::task::Context<'_>,
        bufs: &mut [std::io::IoSliceMut<'_>],
    ) -> std::task::Poll<std::io::Result<usize>> {
        let this = self.project();
        this.content.poll_read_vectored(cx, bufs)
    }
}

/// A Store implementing content-addressed storage
/// Content is address by [Multihash][libipld::cid::multihash::Multihash] and represented as an
/// [AsyncRead][futures::io::AsyncRead]-implementing type.
#[async_trait]
pub trait ImmutableStore: Send + Sync {
    type Error: StdError + Send + Sync;
    type Readable: futures::io::AsyncRead + Send + Sync;

    /// Check for the existence of a key in the store
    async fn contains(&self, id: &Multihash) -> Result<bool, Self::Error>;

    /// Write a value to the store, generating a hash of the given hash type
    async fn write(
        &self,
        data: impl futures::io::AsyncRead + Send,
        hash_type: Code,
    ) -> Result<Multihash, Self::Error>;

    /// Write a value to the store corrosponding to the expected hash
    ///
    /// This is useful for when the content hash is already known. It will throw
    /// an error if the hash does not match the content.
    async fn write_keyed(
        &self,
        data: impl futures::io::AsyncRead + Send,
        hash: &Multihash,
    ) -> Result<(), KeyedWriteError<Self::Error>>;

    /// Removes a value from the store
    async fn remove(&self, id: &Multihash) -> Result<Option<()>, Self::Error>;

    /// Read a value from the store
    async fn read(&self, id: &Multihash) -> Result<Option<Content<Self::Readable>>, Self::Error>;

    /// Reads a value from the store into a Vec<u8>
    async fn read_to_vec(
        &self,
        id: &Multihash,
    ) -> Result<Option<Vec<u8>>, VecReadError<Self::Error>>
    where
        Self::Readable: Send,
    {
        use futures::io::AsyncReadExt;
        let (l, r) = match self.read(id).await? {
            None => return Ok(None),
            Some(r) => r.into_inner(),
        };
        let mut v = Vec::with_capacity(l as usize);
        Box::pin(r)
            .read_to_end(&mut v)
            .await
            .map_err(VecReadError::Read)?;
        Ok(Some(v))
    }

    /// Returns the sum total size of all the objects in the store
    async fn total_size(&self) -> Result<u64, Self::Error>;
}

#[async_trait]
trait StoreSeek: ImmutableStore {
    type Seekable: futures::io::AsyncSeek;
    async fn seek(&self, id: &Cid) -> Result<Option<Self::Seekable>, Self::Error>;
}

#[async_trait]
impl<S> ImmutableStore for Box<S>
where
    S: ImmutableStore + Send + Sync,
{
    type Error = S::Error;
    type Readable = S::Readable;
    async fn contains(&self, id: &Multihash) -> Result<bool, Self::Error> {
        self.contains(id).await
    }
    async fn write(
        &self,
        data: impl futures::io::AsyncRead + Send,
        hash_type: Code,
    ) -> Result<Multihash, Self::Error> {
        self.write(data, hash_type).await
    }
    async fn write_keyed(
        &self,
        data: impl futures::io::AsyncRead + Send,
        hash: &Multihash,
    ) -> Result<(), KeyedWriteError<Self::Error>> {
        self.write_keyed(data, hash).await
    }
    async fn remove(&self, id: &Multihash) -> Result<Option<()>, Self::Error> {
        self.remove(id).await
    }
    async fn read(&self, id: &Multihash) -> Result<Option<Content<Self::Readable>>, Self::Error> {
        self.read(id).await
    }
    async fn read_to_vec(
        &self,
        id: &Multihash,
    ) -> Result<Option<Vec<u8>>, VecReadError<Self::Error>>
    where
        Self::Readable: Send,
    {
        self.read_to_vec(id).await
    }
    async fn total_size(&self) -> Result<u64, Self::Error> {
        self.total_size().await
    }
}

#[async_trait]
trait IdempotentHeightGroup {
    // write a height value for a Cid
    // should error if given value already exists
    // if successful, marks a Cid as 'fresh'
    async fn see(&self, id: impl IntoIterator<Item = (&Cid, &u64)>) -> Result<(), Error>;
    // mark a Cid as no longer 'fresh'
    async fn stale(&self, id: impl IntoIterator<Item = &Cid>) -> Result<(), Error>;
    // return 'fresh' Cids and their heights
    async fn fresh(&self) -> Result<HashMap<Cid, u64>, Error>;
    // return the heights of any Cids
    async fn height<'a>(
        &self,
        id: impl IntoIterator<Item = &'a Cid>,
    ) -> Result<HashMap<&'a Cid, u64>, Error>;
}
>>>>>>> 694ed55f
<|MERGE_RESOLUTION|>--- conflicted
+++ resolved
@@ -1,210 +1,3 @@
 pub mod file_system;
-<<<<<<< HEAD
 pub mod s3;
-=======
-mod indexes;
-pub mod s3;
-mod utils;
-
-pub use indexes::KV;
-
-#[async_trait]
-pub trait StorageConfig<S> {
-    type Error: StdError;
-    async fn open(&self, orbit: &OrbitId) -> Result<Option<S>, Self::Error>;
-    async fn create(&self, orbit: &OrbitId) -> Result<S, Self::Error>;
-}
-
-#[derive(thiserror::Error, Debug)]
-pub enum VecReadError<E> {
-    #[error(transparent)]
-    Store(#[from] E),
-    #[error(transparent)]
-    Read(futures::io::Error),
-}
-
-#[derive(thiserror::Error, Debug)]
-pub enum KeyedWriteError<E> {
-    #[error("Hash Mismatch")]
-    IncorrectHash,
-    #[error(transparent)]
-    InvalidCode(MultihashError),
-    #[error(transparent)]
-    Store(#[from] E),
-}
-
-#[pin_project]
-#[derive(Debug)]
-pub struct Content<R> {
-    size: u64,
-    #[pin]
-    content: R,
-}
-
-impl<R> Content<R> {
-    pub fn new(size: u64, content: R) -> Self {
-        Self { size, content }
-    }
-
-    pub fn len(&self) -> u64 {
-        self.size
-    }
-
-    pub fn is_empty(&self) -> bool {
-        self.len() == 0
-    }
-
-    pub fn into_inner(self) -> (u64, R) {
-        (self.size, self.content)
-    }
-}
-
-impl<R> futures::io::AsyncRead for Content<R>
-where
-    R: futures::io::AsyncRead,
-{
-    fn poll_read(
-        self: std::pin::Pin<&mut Self>,
-        cx: &mut std::task::Context<'_>,
-        buf: &mut [u8],
-    ) -> std::task::Poll<std::io::Result<usize>> {
-        let this = self.project();
-        this.content.poll_read(cx, buf)
-    }
-
-    fn poll_read_vectored(
-        self: std::pin::Pin<&mut Self>,
-        cx: &mut std::task::Context<'_>,
-        bufs: &mut [std::io::IoSliceMut<'_>],
-    ) -> std::task::Poll<std::io::Result<usize>> {
-        let this = self.project();
-        this.content.poll_read_vectored(cx, bufs)
-    }
-}
-
-/// A Store implementing content-addressed storage
-/// Content is address by [Multihash][libipld::cid::multihash::Multihash] and represented as an
-/// [AsyncRead][futures::io::AsyncRead]-implementing type.
-#[async_trait]
-pub trait ImmutableStore: Send + Sync {
-    type Error: StdError + Send + Sync;
-    type Readable: futures::io::AsyncRead + Send + Sync;
-
-    /// Check for the existence of a key in the store
-    async fn contains(&self, id: &Multihash) -> Result<bool, Self::Error>;
-
-    /// Write a value to the store, generating a hash of the given hash type
-    async fn write(
-        &self,
-        data: impl futures::io::AsyncRead + Send,
-        hash_type: Code,
-    ) -> Result<Multihash, Self::Error>;
-
-    /// Write a value to the store corrosponding to the expected hash
-    ///
-    /// This is useful for when the content hash is already known. It will throw
-    /// an error if the hash does not match the content.
-    async fn write_keyed(
-        &self,
-        data: impl futures::io::AsyncRead + Send,
-        hash: &Multihash,
-    ) -> Result<(), KeyedWriteError<Self::Error>>;
-
-    /// Removes a value from the store
-    async fn remove(&self, id: &Multihash) -> Result<Option<()>, Self::Error>;
-
-    /// Read a value from the store
-    async fn read(&self, id: &Multihash) -> Result<Option<Content<Self::Readable>>, Self::Error>;
-
-    /// Reads a value from the store into a Vec<u8>
-    async fn read_to_vec(
-        &self,
-        id: &Multihash,
-    ) -> Result<Option<Vec<u8>>, VecReadError<Self::Error>>
-    where
-        Self::Readable: Send,
-    {
-        use futures::io::AsyncReadExt;
-        let (l, r) = match self.read(id).await? {
-            None => return Ok(None),
-            Some(r) => r.into_inner(),
-        };
-        let mut v = Vec::with_capacity(l as usize);
-        Box::pin(r)
-            .read_to_end(&mut v)
-            .await
-            .map_err(VecReadError::Read)?;
-        Ok(Some(v))
-    }
-
-    /// Returns the sum total size of all the objects in the store
-    async fn total_size(&self) -> Result<u64, Self::Error>;
-}
-
-#[async_trait]
-trait StoreSeek: ImmutableStore {
-    type Seekable: futures::io::AsyncSeek;
-    async fn seek(&self, id: &Cid) -> Result<Option<Self::Seekable>, Self::Error>;
-}
-
-#[async_trait]
-impl<S> ImmutableStore for Box<S>
-where
-    S: ImmutableStore + Send + Sync,
-{
-    type Error = S::Error;
-    type Readable = S::Readable;
-    async fn contains(&self, id: &Multihash) -> Result<bool, Self::Error> {
-        self.contains(id).await
-    }
-    async fn write(
-        &self,
-        data: impl futures::io::AsyncRead + Send,
-        hash_type: Code,
-    ) -> Result<Multihash, Self::Error> {
-        self.write(data, hash_type).await
-    }
-    async fn write_keyed(
-        &self,
-        data: impl futures::io::AsyncRead + Send,
-        hash: &Multihash,
-    ) -> Result<(), KeyedWriteError<Self::Error>> {
-        self.write_keyed(data, hash).await
-    }
-    async fn remove(&self, id: &Multihash) -> Result<Option<()>, Self::Error> {
-        self.remove(id).await
-    }
-    async fn read(&self, id: &Multihash) -> Result<Option<Content<Self::Readable>>, Self::Error> {
-        self.read(id).await
-    }
-    async fn read_to_vec(
-        &self,
-        id: &Multihash,
-    ) -> Result<Option<Vec<u8>>, VecReadError<Self::Error>>
-    where
-        Self::Readable: Send,
-    {
-        self.read_to_vec(id).await
-    }
-    async fn total_size(&self) -> Result<u64, Self::Error> {
-        self.total_size().await
-    }
-}
-
-#[async_trait]
-trait IdempotentHeightGroup {
-    // write a height value for a Cid
-    // should error if given value already exists
-    // if successful, marks a Cid as 'fresh'
-    async fn see(&self, id: impl IntoIterator<Item = (&Cid, &u64)>) -> Result<(), Error>;
-    // mark a Cid as no longer 'fresh'
-    async fn stale(&self, id: impl IntoIterator<Item = &Cid>) -> Result<(), Error>;
-    // return 'fresh' Cids and their heights
-    async fn fresh(&self) -> Result<HashMap<Cid, u64>, Error>;
-    // return the heights of any Cids
-    async fn height<'a>(
-        &self,
-        id: impl IntoIterator<Item = &'a Cid>,
-    ) -> Result<HashMap<&'a Cid, u64>, Error>;
-}
->>>>>>> 694ed55f
+pub mod size;
--- conflicted
+++ resolved
@@ -3,10 +3,7 @@
     storage::{file_system::FileSystemConfig, s3::S3BlockConfig},
     BlockConfig, BlockStage,
 };
-<<<<<<< HEAD
-=======
-use rocket::{data::ByteUnit, http::hyper::Uri};
->>>>>>> 694ed55f
+use rocket::data::ByteUnit;
 use serde::{Deserialize, Serialize};
 use serde_with::{serde_as, FromInto};
 
@@ -51,16 +48,12 @@
     #[serde_as(as = "FromInto<BlockStorage>")]
     #[serde(default = "fs_store")]
     pub blocks: BlockConfig,
-<<<<<<< HEAD
     #[serde_as(as = "FromInto<StagingStorage>")]
     #[serde(default = "memory_stage")]
     pub staging: BlockStage,
     #[serde(default = "memory_db")]
     pub database: String,
-=======
-    pub indexes: IndexStorage,
     pub limit: Option<ByteUnit>,
->>>>>>> 694ed55f
 }
 
 impl Default for Storage {
@@ -69,6 +62,7 @@
             blocks: BlockStorage::default().into(),
             staging: StagingStorage::default().into(),
             database: memory_db(),
+            limit: None,
         }
     }
 }

--- conflicted
+++ resolved
@@ -32,7 +32,19 @@
 }
 
 #[derive(Serialize, Deserialize, Debug, Clone)]
-<<<<<<< HEAD
+pub struct Tzkt {
+    pub api: String,
+}
+
+impl Default for Tzkt {
+    fn default() -> Self {
+        Self {
+            api: "http://localhost:5000".into(),
+        }
+    }
+}
+
+#[derive(Serialize, Deserialize, Debug, Clone)]
 pub struct Relay {
     pub address: String,
     pub port: u16,
@@ -43,16 +55,6 @@
         Self {
             address: "127.0.0.1".into(),
             port: 8081,
-=======
-pub struct Tzkt {
-    pub api: String,
-}
-
-impl Default for Tzkt {
-    fn default() -> Self {
-        Self {
-            api: "http://localhost:5000".into(),
->>>>>>> 780a611b
         }
     }
 }
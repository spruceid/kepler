--- conflicted
+++ resolved
@@ -6,16 +6,15 @@
 
 ## Example of nest config variable: KEPLER_STORAGE_DATABASE
 [global.storage]
-<<<<<<< HEAD
     ## Set the SQL deployment for kepler
     # database = "sqlite:./caps.db"
 
     ## Set the file-staging system for kepler to use
     # staging = "FileSystem"
 
-=======
+    ## Set the default limit for KV storage per Orbit
     # limit = "10 MiB"
->>>>>>> 694ed55f
+
     ###### Document shared aws config (`aws_config::from_env()`)
     [global.storage.blocks]
     # type = "Local"
